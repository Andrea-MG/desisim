from __future__ import absolute_import, division, print_function

import sys
import os.path
import warnings
import datetime, time

import numpy as np

import astropy.table
import astropy.time
from astropy.io import fits
import fitsio

import desitarget
import desitarget.targetmask
import desispec.io
import desispec.io.util
import desimodel.io
from desimodel.focalplane import fiber_area_arcsec2
import desiutil.depend
import desispec.interpolation
import desisim.io
import desisim.specsim

#- Reference observing conditions for each of dark, gray, bright
reference_conditions = dict(DARK=dict(), GRAY=dict(), BRIGHT=dict())
reference_conditions['DARK']['SEEING']  = 1.1
reference_conditions['DARK']['EXPTIME'] = 1000
reference_conditions['DARK']['AIRMASS'] = 1.0
reference_conditions['DARK']['MOONFRAC'] = 0.0
reference_conditions['DARK']['MOONALT'] = -60
reference_conditions['DARK']['MOONSEP'] = 180

reference_conditions['GRAY']['SEEING']  = 1.1
reference_conditions['GRAY']['EXPTIME'] = 1000
reference_conditions['GRAY']['AIRMASS'] = 1.0
reference_conditions['GRAY']['MOONFRAC'] = 0.1
reference_conditions['GRAY']['MOONALT']  = 10
reference_conditions['GRAY']['MOONSEP'] = 60

reference_conditions['BRIGHT']['SEEING']  = 1.1
reference_conditions['BRIGHT']['EXPTIME'] = 300
reference_conditions['BRIGHT']['AIRMASS'] = 1.0
reference_conditions['BRIGHT']['MOONFRAC'] = 0.7
reference_conditions['BRIGHT']['MOONALT']  = 60
reference_conditions['BRIGHT']['MOONSEP'] = 50

for objtype in ('LRG', 'QSO', 'ELG'):
    reference_conditions[objtype] = reference_conditions['DARK']
for objtype in ('MWS', 'BGS'):
    reference_conditions[objtype] = reference_conditions['BRIGHT']

def simarc(arcdata, nspec=5000, nonuniform=False, testslit=False):
    '''
    Simulates an arc lamp exposure

    Args:
        arcdata (Table): Table with columns VACUUM_WAVE and ELECTRONS
        nspec (int, optional) number of spectra to simulate
        nonuniform (bool, optional): include calibration screen non-uniformity
        testslit (bool, optional): this argument is undocumented.

    Returns: (wave, phot, fibermap)
        wave: 1D[nwave] wavelengths in Angstroms
        phot: 2D[nspec,nwave] photons observed by CCD (i.e. electrons)
        fibermap: fibermap Table

    Note: this bypasses specsim since we don't have an arclamp model in
    surface brightness units; we only have electrons on the CCD.  But it
    does include the effect of varying fiber sizes.

    TODO:
        * add exptime support
        * update inputs to surface brightness and DESI lamp lines (DESI-2674)
        * add psfconvolve option
    '''
    wave = arcdata['VACUUM_WAVE']
    phot = arcdata['ELECTRONS']

    if testslit:
        fibermap = astropy.table.Table(testslit_fibermap()[0:nspec])
    else:
        fibermap = astropy.table.Table(desispec.io.empty_fibermap(nspec))
    fibermap.meta['FLAVOR'] = 'arc'
    fibermap['OBJTYPE'] = 'ARC'

    x = fibermap['X_TARGET']
    y = fibermap['Y_TARGET']
    r = np.sqrt(x**2 + y**2)

    #-----
    #- Determine ratio of fiber sizes relative to larges fiber
    fiber_area = fiber_area_arcsec2(fibermap['X_TARGET'], fibermap['Y_TARGET'])
    size_ratio = fiber_area / np.max(fiber_area)

    #- Correct photons for fiber size
    phot = np.tile(phot, nspec).reshape(nspec, len(wave))
    phot = (phot.T * size_ratio).T

    #- Apply calibration screen non-uniformity
    if nonuniform:
        ratio = _calib_screen_uniformity(radius=r)
        assert np.all(ratio <= 1) and np.all(ratio > 0.99)
        phot = (phot.T * ratio).T

    return wave, phot, fibermap

def simflat(flatfile, nspec=5000, nonuniform=False, exptime=10, testslit=False,
            psfconvolve=True, specsim_config_file="desi"):
    '''
    Simulates a flat lamp calibration exposure

    Args:
        flatfile (str): filename with flat lamp spectrum data
        nspec (int, optional): number of spectra to simulate
        nonuniform (bool, optional): include calibration screen non-uniformity
        exptime (float, optional): exposure time in seconds
        psfconvolve (bool, optional): passed to simspec.simulator.Simulator camera_output.
            if True, convolve with PSF and include per-camera outputs
        specsim_config_file (str, optional): path to DESI instrument config file.
            default is desi config in specsim package.

    Returns: (sim, fibermap)
        sim: specsim Simulator object
        fibermap: fibermap Table
    '''
    import astropy.units as u
    import specsim.simulator
    from desiutil.log import get_logger
    log = get_logger()

    log.info('Reading flat lamp spectrum from {}'.format(flatfile))
    sbflux, hdr = fits.getdata(flatfile, header=True)
    wave = desispec.io.util.header2wave(hdr)
    assert len(wave) == len(sbflux)

    #- Trim to DESI wavelength ranges
    #- TODO: is there an easier way to get these parameters?
    try:
        params = desimodel.io.load_desiparams()
        wavemin = params['ccd']['b']['wavemin']
        wavemax = params['ccd']['z']['wavemax']
    except KeyError:
        wavemin = desimodel.io.load_throughput('b').wavemin
        wavemax = desimodel.io.load_throughput('z').wavemax

    ii = (wavemin <= wave) & (wave <= wavemax)
    wave = wave[ii]
    sbflux = sbflux[ii]

    #- Downsample to 0.2A grid to not blow up memory
    ww = np.arange(wave[0], wave[-1]+0.1, 0.2)
    sbflux = desispec.interpolation.resample_flux(ww, wave, sbflux)
    wave = ww

    if testslit:
        fibermap = astropy.table.Table(testslit_fibermap()[0:nspec])
    else:
        fibermap = astropy.table.Table(desispec.io.empty_fibermap(nspec))

    fibermap.meta['FLAVOR'] = 'flat'
    fibermap['OBJTYPE'] = 'FLAT'
    x = fibermap['X_TARGET']
    y = fibermap['Y_TARGET']
    r = np.sqrt(x**2 + y**2)
    xy = np.vstack([x, y]).T * u.mm

    #- Convert to unit-ful 2D
    sbunit = 1e-17 * u.erg / (u.Angstrom * u.s * u.cm ** 2 * u.arcsec ** 2)
    sbflux = np.tile(sbflux, nspec).reshape(nspec, len(wave)) * sbunit

    if nonuniform:
        ratio = _calib_screen_uniformity(radius=r)
        assert np.all(ratio <= 1) and np.all(ratio > 0.99)
        sbflux = (sbflux.T * ratio).T
        tmp = np.min(sbflux) / np.max(sbflux)
        log.info('Adjusting for calibration screen non-uniformity {:.4f}'.format(tmp))

    log.debug('Creating specsim configuration')
    config = _specsim_config_for_wave(wave,specsim_config_file=specsim_config_file)
    log.debug('Creating specsim simulator for {} spectra'.format(nspec))
    # sim = specsim.simulator.Simulator(config, num_fibers=nspec)
    sim = desisim.specsim.get_simulator(config, num_fibers=nspec,
        camera_output=psfconvolve)
    sim.observation.exposure_time = exptime * u.s
    log.debug('Simulating')
    sim.simulate(calibration_surface_brightness=sbflux, focal_positions=xy)

    return sim, fibermap

def _calib_screen_uniformity(theta=None, radius=None):
    '''
    Returns calibration screen relative non-uniformity as a function
    of theta (degrees) or focal plane radius (mm)
    '''
    if theta is not None:
        assert radius is None
        #- Julien Guy fit to DESI-2761v1 figure 5
        #- ratio lamp/sky = 1 - 9.4e-04*theta - 2.1e-03 * theta**2
        return 1 - 9.4e-04*theta - 2.1e-03 * theta**2
    elif radius is not None:
        import desimodel.io
        ps = desimodel.io.load_platescale()
        theta = np.interp(radius, ps['radius'], ps['theta'])
        return _calib_screen_uniformity(theta=theta)
    else:
        raise ValueError('must provide theta or radius')

def simscience(targets, fiberassign, obsconditions='DARK', expid=None,
    nspec=None, psfconvolve=True):
    '''
    Simulates a new DESI exposure from surveysim+fiberassign+mock spectra

    Args:
        targets (tuple): tuple of (flux[nspec,nwave], wave[nwave], meta[nspec])
        fiberassign (Table): fiber assignments table
        obsconditions (object, optional): observation metadata as

            str: DARK (default) or GRAY or BRIGHT

            dict or row of Table with keys::

                SEEING (arcsec), EXPTIME (sec), AIRMASS,
                MOONFRAC (0-1), MOONALT (deg), MOONSEP (deg)

            Table including EXPID for subselection of which row to use
            filename with obsconditions Table; expid must also be set
        expid (int, optional): exposure ID
        nspec (int, optional): number of spectra to simulate
        psfconvolve (bool, optional): passed to simspec.simulator.Simulator camera_output.
            if True, convolve with PSF and include per-camera outputs

    Returns: (sim, fibermap, meta)
        sim: specsim.simulate.Simulator object
        fibermap: Table
        meta: target metadata truth table

    See obs.new_exposure() for function to generate new random exposure,
    independent from surveysim, fiberassignment, and pre-generated mocks.
    '''
    from desiutil.log import get_logger
    log = get_logger()

    flux, wave, meta = targets

    if nspec is not None:
        fiberassign = fiberassign[0:nspec]
        flux = flux[0:nspec]
        meta = meta[0:nspec]

    assert np.all(fiberassign['TARGETID'] == meta['TARGETID'])

    fibermap = fibermeta2fibermap(fiberassign, meta)

    #- Parse multiple options for obsconditions
    if isinstance(obsconditions, str):
        #- DARK GRAY BRIGHT
        if obsconditions.upper() in reference_conditions:
            log.info('Using reference {} obsconditions'.format(obsconditions.upper()))
            obsconditions = reference_conditions[obsconditions.upper()]
        #- filename
        elif os.path.exists(obsconditions):
            log.info('Loading obsconditions from {}'.format(obsconditions.upper()))
            if obsconditions.endswith('.ecsv'):
                allobs = astropy.table.Table.read(obsconditions, format='ascii.ecsv')
            else:
                allobs = astropy.table.Table.read(obsconditions)

            #- trim down to just this exposure
            if (expid is not None) and 'EXPID' in allobs.colnames:
                obsconditions = allobs[allobs['EXPID'] == expid]
            else:
                raise ValueError('unable to select which exposure from obsconditions file')
        else:
            raise ValueError('bad obsconditions {}'.format(obsconditions))
    elif isinstance(obsconditions, (astropy.table.Table, np.ndarray)):
        #- trim down to just this exposure
        if (expid is not None) and ('EXPID' in obsconditions):
            obsconditions = allobs[allobs['EXPID'] == expid]
        else:
            raise ValueError('must provide expid when providing obsconditions as a Table')

    #- Validate obsconditions keys
    try:
        obskeys = set(obsconditions.dtype.names)
    except AttributeError:
        obskeys = set(obsconditions.keys())
    missing_keys = set(reference_conditions['DARK'].keys()) - obskeys
    if len(missing_keys) > 0:
        raise ValueError('obsconditions missing keys {}'.format(missing_keys))

    sim = simulate_spectra(wave, flux, fibermap=fibermap,
        obsconditions=obsconditions, psfconvolve=psfconvolve)

    return sim, fibermap

def fibermeta2fibermap(fiberassign, meta):
    '''
    Convert a fiberassign + targeting metadata table into a fibermap Table

    A future refactor will standardize the column names of fiber assignment,
    target catalogs, and fibermaps, but in the meantime this is needed.
    '''
    from desitarget.targetmask import desi_mask

    #- Copy column names in common
    fibermap = desispec.io.empty_fibermap(len(fiberassign))
    for c in ['FIBER', 'TARGETID', 'DESI_TARGET', 'BGS_TARGET', 'MWS_TARGET',
              'BRICKNAME']:
        fibermap[c] = fiberassign[c]

    #- MAG and FILTER; ignore warnings from negative flux
    #- these are deprecated anyway and will be replaced with FLUX_G, FLUX_R,
    #- etc. in the fibermap as well
    with warnings.catch_warnings():
        warnings.simplefilter('ignore')

        fibermap['FILTER'][:, :5] = \
            ['DECAM_G', 'DECAM_R', 'DECAM_Z', 'WISE_W1', 'WISE_W2']
        fibermap['MAG'][:, 0] = 22.5 - 2.5 * np.log10(meta['FLUX_G'].data)
        fibermap['MAG'][:, 1] = 22.5 - 2.5 * np.log10(meta['FLUX_R'].data)
        fibermap['MAG'][:, 2] = 22.5 - 2.5 * np.log10(meta['FLUX_Z'].data)
        fibermap['MAG'][:, 3] = 22.5 - 2.5 * np.log10(meta['FLUX_W1'].data)
        fibermap['MAG'][:, 4] = 22.5 - 2.5 * np.log10(meta['FLUX_W2'].data)

    #- set OBJTYPE
    #- TODO: what about MWS science targets that are also standard stars?
    #- Loop over STD options for backwards/forwards compatibility
    stdmask = 0
    for name in ['STD', 'STD_FSTAR', 'STD_WD'
                 'STD_FAINT', 'STD_FAINT_BEST',
                 'STD_BRIGHT', 'STD_BRIGHT_BEST']:
        if name in desi_mask.names():
            stdmask |= desi_mask[name]

    isSTD = (fiberassign['DESI_TARGET'] & stdmask) != 0

    isSKY = (fiberassign['DESI_TARGET'] & desi_mask.SKY) != 0
    isSCI = (~isSTD & ~isSKY)
    fibermap['OBJTYPE'][isSTD] = 'STD'
    fibermap['OBJTYPE'][isSKY] = 'SKY'
    fibermap['OBJTYPE'][isSCI] = 'SCIENCE'

    fibermap['LAMBDAREF'] = 5400.0
    fibermap['RA_TARGET'] = fiberassign['RA']
    fibermap['DEC_TARGET'] = fiberassign['DEC']
    fibermap['RA_OBS']   = fiberassign['RA']
    fibermap['DEC_OBS']  = fiberassign['DEC']
    fibermap['X_TARGET'] = fiberassign['XFOCAL_DESIGN']
    fibermap['Y_TARGET'] = fiberassign['YFOCAL_DESIGN']
    fibermap['X_FVCOBS'] = fiberassign['XFOCAL_DESIGN']
    fibermap['Y_FVCOBS'] = fiberassign['YFOCAL_DESIGN']

    #- TODO: POSITIONER -> LOCATION
    #- TODO: TARGETCAT (how should we propagate this info into here?)
    #- TODO: NaNs in fibermap for unassigned positioners targets

    return fibermap

#-------------------------------------------------------------------------
#- specsim related routines

def simulate_spectra(wave, flux, fibermap=None, obsconditions=None, redshift=None,
                     dwave_out=None, seed=None, psfconvolve=True,
                     specsim_config_file = "desi"):
    '''
    Simulates an exposure without reading/writing data files

    Args:
        wave (array): 1D wavelengths in Angstroms
        flux (array): 2D[nspec,nwave] flux in 1e-17 erg/s/cm2/Angstrom
            or astropy Quantity with flux units
        fibermap (Table, optional): table from fiberassign or fibermap; uses X/YFOCAL_DESIGN, TARGETID, DESI_TARGET
        obsconditions(dict-like, optional): observation metadata including
            SEEING (arcsec), EXPTIME (sec), AIRMASS,
            MOONFRAC (0-1), MOONALT (deg), MOONSEP (deg)
        redshift (array-like, optional): list/array with each index being the redshifts for that target
        seed (int, optional): random seed
        psfconvolve (bool, optional): passed to simspec.simulator.Simulator camera_output.
            if True, convolve with PSF and include per-camera outputs
        specsim_config_file (str, optional): path to DESI instrument config file.
            default is desi config in specsim package.

    Returns:
        A specsim.simulator.Simulator object

    TODO: galsim support

    '''
    import specsim.simulator
    import specsim.config
    import astropy.units as u
    from astropy.coordinates import SkyCoord

    from desiutil.log import get_logger
    log = get_logger('DEBUG')

    # Input cosmology to calculate the angular diameter distance of the galaxy's redshift
    from astropy.cosmology import FlatLambdaCDM
    LCDM = FlatLambdaCDM(H0=70, Om0=0.3)
    ang_diam_dist = LCDM.angular_diameter_distance

    random_state = np.random.RandomState(seed)

    nspec, nwave = flux.shape

    #- Convert to unit-ful quantities for specsim
    if not isinstance(flux, u.Quantity):
        fluxunits = 1e-17 * u.erg / (u.Angstrom * u.s * u.cm**2)
        flux = flux * fluxunits

    if not isinstance(wave, u.Quantity):
        wave = wave * u.Angstrom

    log.debug('loading specsim desi config {}'.format(specsim_config_file))
    config = _specsim_config_for_wave(wave.to('Angstrom').value, dwave_out=dwave_out, specsim_config_file=specsim_config_file)

    #- Create simulator
    log.debug('creating specsim desi simulator')
    # desi = specsim.simulator.Simulator(config, num_fibers=nspec)
    desi = desisim.specsim.get_simulator(config, num_fibers=nspec,
        camera_output=psfconvolve)

    if obsconditions is None:
        log.warning('Assuming DARK conditions')
        obsconditions = reference_conditions['DARK']
    elif isinstance(obsconditions, str):
        obsconditions = reference_conditions[obsconditions.upper()]

    desi.atmosphere.seeing_fwhm_ref = obsconditions['SEEING'] * u.arcsec
    desi.observation.exposure_time = obsconditions['EXPTIME'] * u.s
    desi.atmosphere.airmass = obsconditions['AIRMASS']
    desi.atmosphere.moon.moon_phase = np.arccos(2*obsconditions['MOONFRAC']-1)/np.pi
    desi.atmosphere.moon.moon_zenith = (90 - obsconditions['MOONALT']) * u.deg
    desi.atmosphere.moon.separation_angle = obsconditions['MOONSEP'] * u.deg

    try:
        desi.observation.exposure_start = astropy.time.Time(obsconditions['MJD'], format='mjd')
        log.info('exposure_start {}'.format(desi.observation.exposure_start.utc.isot))
    except KeyError:
        log.info('MJD not in obsconditions, using DATE-OBS {}'.format(desi.observation.exposure_start.utc.isot))

    for obskey in reference_conditions['DARK'].keys():
        obsval = obsconditions[obskey]
        log.debug('obsconditions {} = {}'.format(obskey, obsval))

    #- Set fiber locations from meta Table or default fiberpos
    fiberpos = desimodel.io.load_fiberpos()
    if fibermap is not None and len(fiberpos) != len(fibermap):
        ii = np.in1d(fiberpos['FIBER'], fibermap['FIBER'])
        fiberpos = fiberpos[ii]

    if fibermap is None:
        fibermap = astropy.table.Table()
        fibermap['X'] = fiberpos['X'][0:nspec]
        fibermap['Y'] = fiberpos['Y'][0:nspec]
        fibermap['FIBER'] = fiberpos['FIBER'][0:nspec]
        fibermap['LOCATION'] = fiberpos['LOCATION'][0:nspec]

    #- Extract fiber locations from meta Table -> xy[nspec,2]
    assert np.all(fibermap['FIBER'] == fiberpos['FIBER'][0:nspec])
    if 'XFOCAL_DESIGN' in fibermap.dtype.names:
        xy = np.vstack([fibermap['XFOCAL_DESIGN'], fibermap['YFOCAL_DESIGN']]).T * u.mm
    elif 'X' in fibermap.dtype.names:
        xy = np.vstack([fibermap['X'], fibermap['Y']]).T * u.mm
    else:
        xy = np.vstack([fiberpos['X'], fiberpos['Y']]).T * u.mm

    if 'TARGETID' in fibermap.dtype.names:
        unassigned = (fibermap['TARGETID'] == -1)
        if np.any(unassigned):
            #- see https://github.com/astropy/astropy/issues/5961
            #- for the units -> array -> units trick
            xy[unassigned,0] = np.asarray(fiberpos['X'][unassigned], dtype=xy.dtype) * u.mm
            xy[unassigned,1] = np.asarray(fiberpos['Y'][unassigned], dtype=xy.dtype) * u.mm

    #- Determine source types
    #- TODO: source shapes + galsim instead of fixed types + fiberloss table
    source_types = get_source_types(fibermap)
    # source types are sky elg lrg qso bgs star , they
    # are only used in specsim.fiberloss for the desi.instrument.fiberloss_method="table" method

    desi.instrument.fiberloss_method = 'fastsim'

    log.debug('running simulation with {} fiber loss method'.format(desi.instrument.fiberloss_method))

    unique_source_types = set(source_types)
    comment_line="source types:"
    for u in set(source_types) :
        comment_line+=" {} {}".format(np.sum(source_types==u),u)
    log.debug(comment_line)

    source_fraction=None
    source_half_light_radius=None
    source_minor_major_axis_ratio=None
    source_position_angle=None

    if desi.instrument.fiberloss_method == 'fastsim' or desi.instrument.fiberloss_method == 'galsim' :
        # the following parameters are used only with fastsim and galsim methods

        elgs=(source_types=="elg")
        lrgs=(source_types=="lrg")
        bgss=(source_types=="bgs")

        if np.sum(lrgs)>0 or np.sum(elgs)>0:
            log.warning("the half light radii are fixed here for LRGs and ELGs (and not magnitude or redshift dependent)")
        if np.sum(bgss)>0 and redshift is None:
            log.warning("the half light radii are fixed here for BGS (as redshifts weren't supplied)")

        # BGS parameters based on SDSS main sample, in g-band
        # see analysis from J. Moustakas in
        # https://github.com/desihub/desitarget/blob/master/doc/nb/bgs-morphology-properties.ipynb
        # B/T (bulge-to-total ratio): 0.48 (0.36 - 0.59).
        # Bulge Sersic n: 2.27 (1.12 - 3.60).
        # log10 (Bulge Half-light radius): 0.11 (-0.077 - 0.307) arcsec
        # log10 (Disk Half-light radius): 0.67 (0.54 - 0.82) arcsec
        # This gives
        # bulge_fraction = 0.48
        # disk_fraction  = 0.52
        # bulge_half_light_radius = 1.3 arcsec
        # disk_half_light_radius  = 4.7 arcsec
        # note we use De Vaucouleurs' law , which correspond to a Sersic index n=4

        # source_fraction[:,0] is DISK profile (exponential) fraction
        # source_fraction[:,1] is BULGE profile (devaucouleurs) fraction
        # 1 - np.sum(source_fraction,axis=1) is POINT source profile fraction
        # see specsim.GalsimFiberlossCalculator.create_source routine
        source_fraction=np.zeros((nspec,2))
        source_fraction[elgs,0]=1.   # ELG are disk only
        source_fraction[lrgs,1]=1.   # LRG are bulge only
        source_fraction[bgss,0]=0.52 # disk comp in BGS
        source_fraction[bgss,1]=0.48 # bulge comp in BGS

        # source_half_light_radius[:,0] is the half light radius in arcsec for the DISK profile
        # source_half_light_radius[:,1] is the half light radius in arcsec for the BULGE profile
        # see specsim.GalsimFiberlossCalculator.create_source routine
        source_half_light_radius=np.zeros((nspec,2))
        source_half_light_radius[elgs,0]=0.45 # ELG are disk only, arcsec
        source_half_light_radius[lrgs,1]=1.   # LRG are bulge only, arcsec

        # 4.7 is angular size of z=0.1 disk, and 1.3 is angular size of z=0.1 bulge
        bgs_disk_z01 = 4.7  # in arcsec
        bgs_bulge_z01 = 1.3 # in arcsec

        # Convert to angular size of the objects in this sample with given redshifts
        if redshift is None:
            angscales = np.ones(np.sum(bgss))
        else:
            bgs_redshifts = redshift[bgss]
            # Avoid infinities
            if np.any(bgs_redshifts <= 0.):
                bgs_redshifts[bgs_redshifts <= 0.] = 0.0001
            angscales = ( ang_diam_dist(0.1) / ang_diam_dist(bgs_redshifts) ).value
        source_half_light_radius[bgss,0]= bgs_disk_z01 * angscales # disk comp in BGS, arcsec
        source_half_light_radius[bgss,1]= bgs_bulge_z01 * angscales  # bulge comp in BGS, arcsec

        if desi.instrument.fiberloss_method == 'galsim' :
            # the following parameters are used only with galsim method

            # source_minor_major_axis_ratio[:,0] is the axis ratio for the DISK profile
            # source_minor_major_axis_ratio[:,1] is the axis ratio for the BULGE profile
            # see specsim.GalsimFiberlossCalculator.create_source routine
            source_minor_major_axis_ratio=np.zeros((nspec,2))
            source_minor_major_axis_ratio[elgs,0]=0.7
            source_minor_major_axis_ratio[lrgs,1]=0.7
            source_minor_major_axis_ratio[bgss,1]=0.7

            # the source position angle is in degrees
            # see specsim.GalsimFiberlossCalculator.create_source routine
            source_position_angle = np.zeros((nspec,2))
            random_angles = 360.*random_state.uniform(size=nspec)
            source_position_angle[elgs,0]=random_angles[elgs]
            source_position_angle[lrgs,1]=random_angles[lrgs]
            source_position_angle[bgss,1]=random_angles[bgss]

    #- Work around randomness in specsim quickfiberloss calculations
    #- while not impacting global random state.
    #- See https://github.com/desihub/specsim/issues/83
    randstate = np.random.get_state()
    np.random.seed(seed)
    desi.simulate(source_fluxes=flux, focal_positions=xy, source_types=source_types,
                  source_fraction=source_fraction,
                  source_half_light_radius=source_half_light_radius,
                  source_minor_major_axis_ratio=source_minor_major_axis_ratio,
                  source_position_angle=source_position_angle)
    np.random.set_state(randstate)

    return desi

def _specsim_config_for_wave(wave, dwave_out=None, specsim_config_file = "desi"):
    '''
    Generate specsim config object for a given wavelength grid

    Args:
        wave: array of linearly spaced wavelengths in Angstroms

    Options:
        specsim_config_file: (str) path to DESI instrument config file.
            default is desi config in specsim package.

    Returns:
        specsim Configuration object with wavelength parameters set to match
        this input wavelength grid
    '''
    import specsim.config

    dwave = round(np.mean(np.diff(wave)), 3)
    assert np.allclose(dwave, np.diff(wave), rtol=1e-6, atol=1e-3)

    config = specsim.config.load_config(specsim_config_file)
    config.wavelength_grid.min = wave[0]
    config.wavelength_grid.max = wave[-1] + dwave/2.0
    config.wavelength_grid.step = dwave

    if dwave_out is None:
        dwave_out = 1.0

    config.instrument.cameras.b.constants.output_pixel_size = "{:.3f} Angstrom".format(dwave_out)
    config.instrument.cameras.r.constants.output_pixel_size = "{:.3f} Angstrom".format(dwave_out)
    config.instrument.cameras.z.constants.output_pixel_size = "{:.3f} Angstrom".format(dwave_out)

    config.update()
    return config

def get_source_types(fibermap):
    '''
    Return a list of specsim source types based upon fibermap['DESI_TARGET']

    Args:
        fibermap: fibermap Table including DESI_TARGET column

    Returns array of source_types 'sky', 'elg', 'lrg', 'qso', 'star'

    Unassigned fibers fibermap['TARGETID'] == -1 will be treated as 'sky'

    If fibermap.meta['FLAVOR'] = 'arc' or 'flat', returned source types will
    match that flavor, though specsim doesn't use those as source_types

    TODO: specsim/desimodel doesn't have a fiber input loss model for BGS yet,
    so BGS targets get source_type = 'lrg' (!)
    '''
    from desiutil.log import get_logger
    log = get_logger('DEBUG')
    if 'DESI_TARGET' not in fibermap.dtype.names:
        log.warning("DESI_TARGET not in fibermap table; using source_type='star' for everything")
        return np.array(['star',] * len(fibermap))

    source_type = np.zeros(len(fibermap), dtype='U4')
    assert np.all(source_type == '')

    tm = desitarget.targetmask.desi_mask
    if 'TARGETID' in fibermap.dtype.names:
        unassigned = fibermap['TARGETID'] == -1
        source_type[unassigned] = 'sky'

    source_type[(fibermap['OBJTYPE'] == 'FLAT')] = 'FLAT'
    source_type[(fibermap['OBJTYPE'] == 'ARC')] = 'ARC'
    source_type[(fibermap['DESI_TARGET'] & tm.SKY) != 0] = 'sky'
    source_type[(fibermap['DESI_TARGET'] & tm.ELG) != 0] = 'elg'
    source_type[(fibermap['DESI_TARGET'] & tm.LRG) != 0] = 'lrg'
    source_type[(fibermap['DESI_TARGET'] & tm.QSO) != 0] = 'qso'
    source_type[(fibermap['DESI_TARGET'] & tm.BGS_ANY) != 0] = 'bgs'

    starmask = 0
    for name in ['STD', 'STD_FSTAR', 'STD_WD', 'MWS_ANY',
                 'STD_FAINT', 'STD_FAINT_BEST',
                 'STD_BRIGHT', 'STD_BRIGHT_BEST']:
        if name in desitarget.targetmask.desi_mask.names():
            starmask |= desitarget.targetmask.desi_mask[name]

    source_type[(fibermap['DESI_TARGET'] & starmask) != 0] = 'star'

    #- Simulate unassigned fibers as sky
    ## TODO: when fiberassign and desitarget are updated, use
    ## desitarget.targetmask.desi_mask.NO_TARGET to identify these
    source_type[fibermap['TARGETID'] < 0] = 'sky'

    assert not np.any(source_type == '')

    for name in sorted(np.unique(source_type)):
        n = np.count_nonzero(source_type == name)
        log.debug('{} {} targets'.format(name, n))

    return source_type

#-------------------------------------------------------------------------
#- I/O related routines

def read_fiberassign(tilefile_or_id, indir=None):
    '''
    Returns fiberassignment table for tileid

    Args:
        tilefile_or_id (int or str): tileid (int) or full path to tile file (str)

    Returns:
        fiberassignment Table from HDU 1
    '''
    #- tileid is full path to file instead of int ID or just filename
    if isinstance(tilefile_or_id, str) and os.path.exists(tilefile_or_id):
        return astropy.table.Table.read(tilefile_or_id)

    if indir is None:
        indir = os.path.join(os.environ['DESI_TARGETS'], 'fiberassign')

    if isinstance(tilefile_or_id, (int, np.int32, np.int64)):
        tilefile = os.path.join(indir, 'tile_{:05d}.fits'.format(tilefile_or_id))
    else:
        tilefile = os.path.join(indir, tilefile_or_id)

    return astropy.table.Table.read(tilefile, 'FIBER_ASSIGNMENTS')

#-------------------------------------------------------------------------
#- Move this to desispec.io?

def testslit_fibermap():
    # from WBS 1.6 PDR Fiber Slit document
    # science slit has 20 bundles of 25 fibers
    # test slit has 1 fiber per bundle except in the middle where it is fully populated
    nspectro=10
    testslit_nspec_per_spectro=20
    testslit_nspec = nspectro*testslit_nspec_per_spectro
    fibermap = np.zeros(testslit_nspec, dtype=desispec.io.fibermap.fibermap_columns)
    fibermap['FIBER'] = np.zeros((testslit_nspec)).astype(int)
    fibermap['SPECTROID'] = np.zeros((testslit_nspec)).astype(int)
    for spectro in range(nspectro) :
        fiber_index=testslit_nspec_per_spectro*spectro
        first_fiber_id=500*spectro
        for b in range(20) :
            # Fibers at Top of top block or Bottom of bottom block
            if b <= 10:
                fibermap['FIBER'][fiber_index]  = 25*b + first_fiber_id
            else:
                fibermap['FIBER'][fiber_index]  = 25*b + 24 + first_fiber_id

            fibermap['SPECTROID'][fiber_index] = spectro
            fiber_index+=1
    return fibermap

#-------------------------------------------------------------------------
#- MOVE THESE TO desitarget.mocks.io (?)
#-------------------------------------------------------------------------

def get_mock_spectra(fiberassign, mockdir=None, nside=64):
    '''
    Args:
        fiberassign: table loaded from fiberassign tile file

    Returns (flux, wave, meta) tuple
    '''
    nspec = len(fiberassign)
    flux = None
    meta = None
    wave = None

    issky = (fiberassign['DESI_TARGET'] & desitarget.targetmask.desi_mask.SKY) != 0
    skyids = fiberassign['TARGETID'][issky]

    #- check several ways in which an unassigned fiber might appear
    unassigned = np.isnan(fiberassign['RA'])
    unassigned |= np.isnan(fiberassign['DEC'])
    unassigned |= (fiberassign['TARGETID'] < 0)
    ## TODO: check desi_mask.NO_TARGET once that bit exists

    for truthfile, targetids in zip(*targets2truthfiles(
                        fiberassign[~unassigned], basedir=mockdir, nside=nside)):

        #- Sky fibers aren't in the truth files
        ok = ~np.in1d(targetids, skyids)

        tmpflux, tmpwave, tmpmeta, tmpobjmeta = read_mock_spectra(truthfile, targetids[ok])

        if flux is None:
            nwave = tmpflux.shape[1]
            flux = np.zeros((nspec, nwave))
            meta = np.zeros(nspec, dtype=tmpmeta.dtype)
            meta['TARGETID'] = -1
            wave = tmpwave.astype('f8')

        ii = np.in1d(fiberassign['TARGETID'], tmpmeta['TARGETID'])
        flux[ii] = tmpflux
        meta[ii] = tmpmeta
        assert np.all(wave == tmpwave)

    #- Set meta['TARGETID'] for sky fibers
    #- TODO: other things to set?
    meta['TARGETID'][issky] = skyids
    meta['TARGETID'][unassigned] = fiberassign['TARGETID'][unassigned]

    assert np.all(fiberassign['TARGETID'] == meta['TARGETID'])

    return flux, wave, astropy.table.Table(meta)

def read_mock_spectra(truthfile, targetids, mockdir=None):
    '''
    Reads mock spectra from a truth file

    Args:
<<<<<<< HEAD
        truthfile (str): full path to a mocks truth.fits file
=======
        truthfile (str): full path to a mocks truth-\*.fits file
>>>>>>> 1761aa8b
        targetids (array-like): targetids to load from that file
        mockdir: ???

    Returns (flux, wave, truth) tuples:
        flux[nspec, nwave]: flux in 1e-17 erg/s/cm2/Angstrom
        wave[nwave]: wavelengths in Angstroms
        truth[nspec]: metadata truth table
    '''
    if len(targetids) != len(np.unique(targetids)):
        from desiutil.log import get_logger
        log = get_logger()
        log.error("Requested TARGETIDs for {} are not unique".format(
            os.path.basename(truthfile)))

    #- astropy.io.fits doesn't return a real ndarray, causing problems
    #- with the reordering downstream so use fitsio instead
    # with fits.open(truthfile, memmap=False) as fx:
    #     truth = fx['TRUTH'].data
    #     wave = fx['WAVE'].data
    #     flux = fx['FLUX'].data
    objtruth = dict()
    with fitsio.FITS(truthfile) as fx:
        truth = fx['TRUTH'].read()
        wave = fx['WAVE'].read()
        flux = fx['FLUX'].read()

        if 'OBJTYPE' in truth.dtype.names:
            # output of desisim.obs.new_exposure
            objtype = [oo.decode('ascii').strip().upper() for oo in truth['OBJTYPE']] 
        else:
            # output of desitarget.mock.build.write_targets_truth
            objtype = [oo.decode('ascii').strip().upper() for oo in truth['TEMPLATETYPE']] 
        for obj in set(objtype):
            extname = 'TRUTH_{}'.format(obj)
            if extname in fx:
                objtruth[obj] = fx[extname].read()

    missing = np.in1d(targetids, truth['TARGETID'], invert=True)
    if np.any(missing):
        missingids = targetids[missing]
        raise ValueError('Targets missing from {}: {}'.format(truthfile, missingids))

    #- Trim to just the spectra for these targetids
    ii = np.in1d(truth['TARGETID'], targetids)
    flux = flux[ii]
    truth = truth[ii]
    if bool(objtruth):
        for obj in objtruth.keys():
            ii = np.in1d(objtruth[obj]['TARGETID'], targetids)
            objtruth[obj][:] = objtruth[obj][ii]

    assert set(targetids) == set(truth['TARGETID'])

    #- sort truth to match order of input targetids
    # it doesn't matter if objtruth is sorted
    if len(targetids) == len(truth['TARGETID']):
        i = np.argsort(targetids)
        j = np.argsort(truth['TARGETID'])
        k = np.argsort(i)
        reordered_truth = truth[j[k]]
        reordered_flux = flux[j[k]]
    else:
        #- Slower, but works even with repeated TARGETIDs
        ii = np.argsort(truth['TARGETID'])
        sorted_truthids = truth['TARGETID'][ii]
        reordered_flux = np.empty(shape=(len(targetids), flux.shape[1]), dtype=flux.dtype)
        reordered_truth = np.empty(shape=(len(targetids),), dtype=truth.dtype)
        for j, tx in enumerate(targetids):
            k = np.searchsorted(sorted_truthids, tx)
            reordered_flux[j] = flux[ii[k]]
            reordered_truth[j] = truth[ii[k]]

    assert np.all(reordered_truth['TARGETID'] == targetids)

    wave = desispec.io.util.native_endian(wave).astype(np.float64)
    reordered_flux = desispec.io.util.native_endian(reordered_flux).astype(np.float64)

    return reordered_flux, wave, reordered_truth, objtruth

def targets2truthfiles(targets, basedir, nside=64):
    '''
    Return list of mock truth files that contain these targets

    Args:
        targets: table with TARGETID column, e.g. from fiber assignment
        basedir: base directory under which files are found

    Returns (truthfiles, targetids):
        truthfiles: list of truth filenames
        targetids: list of lists of targetids in each truthfile

    i.e. targetids[i] is the list of targetids from targets['TARGETID'] that
        are in truthfiles[i]
    '''
    import healpy
    import desitarget.mock.io as mockio
    assert nside >= 2

    #- TODO: what should be done with assignments without targets?
    targets = targets[targets['TARGETID'] != -1]

    theta = np.radians(90-targets['DEC'])
    phi = np.radians(targets['RA'])
    pixels = healpy.ang2pix(nside, theta, phi, nest=True)

    truthfiles = list()
    targetids = list()
    for ipix in sorted(np.unique(pixels)):
        filename = mockio.findfile('truth', nside, ipix, basedir=basedir)
        truthfiles.append(filename)
        ii = (pixels == ipix)
        targetids.append(np.asarray(targets['TARGETID'][ii]))

    return truthfiles, targetids<|MERGE_RESOLUTION|>--- conflicted
+++ resolved
@@ -797,11 +797,7 @@
     Reads mock spectra from a truth file
 
     Args:
-<<<<<<< HEAD
-        truthfile (str): full path to a mocks truth.fits file
-=======
         truthfile (str): full path to a mocks truth-\*.fits file
->>>>>>> 1761aa8b
         targetids (array-like): targetids to load from that file
         mockdir: ???
 
