"""
I/O routines
"""

import os
import time

from astropy.io import fits
import numpy as np
import multiprocessing

from desispec.interpolation import resample_flux
from desispec.io.util import write_bintable, header2wave
import desispec.io
import desimodel.io

#-------------------------------------------------------------------------
#- simspec

def write_simspec(meta, truth, expid, night, header=None, outfile=None):
    """
    Write $DESI_SPECTRO_SIM/$PIXPROD/{night}/simspec-{expid}.fits
    
    Args:
        meta : metadata table to write to "METADATA" HDU
        truth : dictionary with keys:
            FLUX - 2D array [nspec, nwave] in erg/s/cm2/A
            WAVE - 1D array of vacuum wavelengths [Angstroms]
            SKYFLUX - array of sky flux [erg/s/cm2/A/arcsec],
                      either 1D [nwave] or 2D [nspec, nwave]
            PHOT_{B,R,Z} - 2D array [nspec, nwave] of object photons/bin
            SKYPHOT_{B,R,Z} - 1D or 2D array of sky photons/bin
        expid : integer exposure ID
        night : string YEARMMDD
        header : optional dictionary of header items to add to output
        outfile : optional filename to write (otherwise auto-derived)
        
    Returns:
        full file path of output file written
        
    """
    #- Where should this go?
    if outfile is None:
        outdir = simdir(night, mkdir=True)      
        outfile = '{}/simspec-{:08d}.fits'.format(outdir, expid)

<<<<<<< HEAD
    #- Object flux HDU (which might be just a header, e.g. for an arc)
    hdr = desispec.io.util.fitsheader(header)

    wave = truth['WAVE']
    hdr['CRVAL1']    = (wave[0], 'Starting wavelength [Angstroms]')
    hdr['CDELT1']    = (wave[1]-wave[0], 'Wavelength step [Angstroms]')
    hdr['AIRORVAC']  = ('vac', 'Vacuum wavelengths')
    hdr['LOGLAM']    = (0, 'linear wavelength steps, not log10')
=======
    #- Primary HDU is just a header from the input
    hx = fits.HDUList()
    hx.append(fits.PrimaryHDU(None, header=desispec.io.util.fitsheader(header)))

    #- Object flux HDU (might not exist, e.g. for an arc)
>>>>>>> bc4b1d36
    if 'FLUX' in truth:
        x = fits.ImageHDU(truth['WAVE'], name='WAVE')
        x.header['BUNIT']  = ('Angstrom', 'Wavelength units')
        x.header['AIRORVAC']  = ('vac', 'Vacuum wavelengths')
        hx.append(x)

        x = fits.ImageHDU(truth['FLUX'].astype(np.float32), name='FLUX')
        x.header['BUNIT'] = '1e-17 erg/s/cm2/A'
        hx.append(x)
    
    #- Sky flux HDU
    if 'SKYFLUX' in truth:
        x = fits.ImageHDU(truth['SKYFLUX'].astype(np.float32), name='SKYFLUX')
        x.header['BUNIT'] = '1e-17 erg/s/cm2/A/arcsec2'
        hx.append(x)
    
    #- Write object photon and sky photons for each channel
    for channel in ['B', 'R', 'Z']:
        x = fits.ImageHDU(truth['WAVE_'+channel], name='WAVE_'+channel)
        x.header['BUNIT']  = ('Angstrom', 'Wavelength units')
        x.header['AIRORVAC']  = ('vac', 'Vacuum wavelengths')
        hx.append(x)

        extname = 'PHOT_'+channel
        x = fits.ImageHDU(truth[extname].astype(np.float32), name=extname)
        x.header['EXTNAME'] = (extname, channel+' channel object photons per bin')
        hx.append(x)

        extname = 'SKYPHOT_'+channel
        if extname in truth:
            x = fits.ImageHDU(truth[extname].astype(np.float32), name=extname)
            x.header['EXTNAME'] = (extname, channel+' channel sky photons per bin')
            hx.append(x)

    #- Write the file
    hx.writeto(outfile, clobber=True)

    #- Add Metadata table HDU; use write_bintable to get units and comments
    if meta is not None:
        comments = dict(
            OBJTYPE     = 'Object type (ELG, LRG, QSO, STD, STAR)',
            REDSHIFT    = 'true object redshift',
            TEMPLATEID  = 'input template ID',
            O2FLUX      = '[OII] flux [erg/s/cm2]',
        )
    
        units = dict(
            # OBJTYPE     = 'Object type (ELG, LRG, QSO, STD, STAR)',
            # REDSHIFT    = 'true object redshift',
            # TEMPLATEID  = 'input template ID',
            O2FLUX      = 'erg/s/cm2',
        )
    
        write_bintable(outfile, meta, header=None, extname="METADATA",
            comments=comments, units=units)

<<<<<<< HEAD
    #- Write object photon and sky photons for each channel
    for channel in ['B', 'R', 'Z']:
        hdr = fits.Header()
        wave = truth['WAVE_'+channel]
        hdr['CRVAL1']    = (wave[0], 'Starting wavelength [Angstroms]')
        hdr['CDELT1']    = (wave[1]-wave[0], 'Wavelength step [Angstroms]')
        hdr['AIRORVAC']  = ('vac', 'Vacuum wavelengths')
        hdr['LOGLAM']    = (0, 'linear wavelength steps, not log10')

        extname = 'PHOT_'+channel
        hdr['EXTNAME']   = (extname, channel+' channel object photons per bin')
        hdu = fits.ImageHDU(truth[extname].astype(np.float32), header=hdr)
        fits.append(outfile, hdu.data, header=hdu.header)

        extname = 'SKYPHOT_'+channel
        if extname in truth:
            hdr['EXTNAME']   = (extname, channel+' channel sky photons per bin')
            hdu = fits.ImageHDU(truth[extname].astype(np.float32), header=hdr)
            fits.append(outfile, hdu.data, header=hdu.header)

=======
>>>>>>> bc4b1d36
    return outfile

class SimSpec(object):
    """Lightweight wrapper object for simspec data"""
    def __init__(self, flavor, wave, phot, flux=None, skyflux=None,
                 skyphot=None, metadata=None, header=None):
        """
        Args:
            flavor : 'arc', 'flat', or 'science'
            wave : dictionary with per-channel wavelength grids, keyed by
                'b', 'r', 'z'.  Optionally also has 'brz' key for channel
                independent wavelength grid
            phot : dictinoary with per-channel photon counts per bin

        Optional:
            flux : channel-independent flux [erg/s/cm^2/A]
            skyflux : channel-indepenent sky flux [erg/s/cm^2/A/arcsec^2]
            skyphot : dictionary with per-channel sky photon counts per bin
            metadata : table of metadata information about these spectra
            header : FITS header from HDU0

        notes:
          * input arguments become attributes
          * wave[channel] is the wavelength grid for phot[channel] and
                skyphot[channel] where channel = 'b', 'r', or 'z'
          * wave['brz'] is the wavelength grid for flux and skyflux
        """
        assert flavor in ('arc', 'flat', 'science')
        for channel in ('b', 'r', 'z'):
            assert wave[channel].ndim == 1
            assert phot[channel].ndim == 2
            assert wave[channel].shape[0] == phot[channel].shape[1]

        assert phot['b'].shape[0] == phot['r'].shape[0] == phot['z'].shape[0]

        self.flavor = flavor
        self.nspec = phot['b'].shape[0]
        self.wave = wave
        self.phot = phot

        #- Optional items; may be None
        self.skyphot = skyphot
        self.flux = flux
        self.skyflux = skyflux
        self.metadata = metadata
        self.header = header

def read_simspec(filename):
    """
    Read simspec data from filename and return SimSpec object
    """

    fx = fits.open(filename)
    hdr = fx[0].header
    flavor = hdr['FLAVOR']

    #- All flavors have photons
    wave = dict()
    phot = dict()
    for channel in ('b', 'r', 'z'):
        extname = 'PHOT_'+channel.upper()
        wave[channel] = header2wave(fx[extname].header)
        phot[channel] = fx[extname].data

    if flavor == 'arc':
        fx.close()
        return SimSpec(flavor, wave, phot, header=hdr)

    elif flavor == 'flat':
        wave['brz'] = header2wave(fx['FLUX'].header)
        flux = fx['FLUX'].data
        fx.close()
        return SimSpec(flavor, wave, phot, flux=flux, header=hdr)

    elif flavor == 'science':
        wave['brz'] = header2wave(fx['FLUX'].header)
        flux = fx['FLUX'].data
        metadata = fx['METADATA'].data
        skyflux = fx['SKYFLUX'].data
        skyphot = dict()
        for channel in ('b', 'r', 'z'):
            extname = 'SKYPHOT_'+channel.upper()
            skyphot[channel] = fx[extname].data

        fx.close()
        return SimSpec(flavor, wave, phot, flux=flux, skyflux=skyflux,
            skyphot=skyphot, metadata=metadata, header=hdr)

    else:
        raise ValueError('unknown flavor '+flavor)

    
    
#- TODO: this is more than just I/O.  Refactor.
def write_simpix(img, camera, night, expid, header):
    """
    Add noise to input image and write output simpix and pix files.
    
    Args:
        img : 2D noiseless image array
        camera : e.g. b0, r1, z9
        flavor : arc or flat
        night  : YEARMMDD string
        expid  : integer exposure id
        header : dict-like object that should include FLAVOR and EXPTIME,
            e.g. from HDU0 FITS header of input simspec file
        
    Writes to $DESI_SPECTRO_SIM/$PIXPROD/{night}/
        simpix-{camera}-{expid}.fits
        pix-{camera}-{expid}.fits
        
    Returns:
        filepath to pix*.fits file that was written
    """

    outdir = simdir(night, mkdir=True)
    params = desimodel.io.load_desiparams()
    channel = camera[0].lower()

    #- Add noise, generate inverse variance and mask
    rdnoise = params['ccd'][channel]['readnoise']
    pix = np.random.poisson(img) + np.random.normal(scale=rdnoise, size=img.shape)
    ivar = 1.0/(pix.clip(0) + rdnoise**2)
    mask = np.zeros(img.shape, dtype=np.int32)

    #-----
    #- Write noiseless image to simpix file
    simpixfile = '{}/simpix-{}-{:08d}.fits'.format(outdir, camera, expid)

    hdu = fits.PrimaryHDU(img, header=header)
    hdu.header['VSPECTER'] = ('0.0.0', 'TODO: Specter version')
    fits.writeto(simpixfile, hdu.data, header=hdu.header, clobber=True)

    #- Add x y trace locations from PSF
    psffile = '{}/data/specpsf/psf-{}.fits'.format(os.getenv('DESIMODEL'), channel)
    psfxy = fits.open(psffile)
    fits.append(simpixfile, psfxy['XCOEFF'].data, header=psfxy['XCOEFF'].header)
    fits.append(simpixfile, psfxy['YCOEFF'].data, header=psfxy['YCOEFF'].header)

    #-----
    #- Write simulated raw data to pix file

    #- Primary HDU: noisy image
    outfile = '{}/pix-{}-{:08d}.fits'.format(outdir, camera, expid)
    hdulist = fits.HDUList()
    if 'EXTNAME' in header:
        del header['EXTNAME']
    hdu = fits.PrimaryHDU(pix, header=header)
    hdu.header.append( ('CAMERA', camera, 'Spectograph Camera') )
    hdu.header.append( ('VSPECTER', '0.0.0', 'TODO: Specter version') )
    hdu.header.append( ('RDNOISE', rdnoise, 'Read noise [electrons]'))
    hdulist.append(hdu)

    #- IVAR: Inverse variance (IVAR)
    hdu = fits.ImageHDU(ivar, name='IVAR')
    hdu.header.append(('RDNOISE', rdnoise, 'Read noise [electrons]'))
    hdulist.append(hdu)

    #- MASK: currently just zeros
    hdu = fits.CompImageHDU(mask, name='MASK')
    hdulist.append(hdu)

    hdulist.writeto(outfile, clobber=True)

    return outfile


#-------------------------------------------------------------------------
#- desimodel

def get_tile_radec(tileid):
    """
    Return (ra, dec) in degrees for the requested tileid.
    
    If tileid is not in DESI, return (0.0, 0.0)
    TODO: should it raise and exception instead?
    """
    tiles = desimodel.io.load_tiles()
    if tileid in tiles['TILEID']:
        i = np.where(tiles['TILEID'] == tileid)[0][0]
        return tiles[i]['RA'], tiles[i]['DEC']
    else:
        return (0.0, 0.0)   

#-------------------------------------------------------------------------
#- spectral templates

#- Utility function to wrap resample_flux for multiprocessing map
def _resample_flux(args):
    return resample_flux(*args)

def read_templates(wave, objtype, nspec=None, randseed=1, infile=None):
    """
    Returns n templates of type objtype sampled at wave
    
    Inputs:
      - wave : array of wavelengths to sample
      - objtype : 'ELG', 'LRG', 'QSO', 'STD', or 'STAR'
      - nspec : number of templates to return
      - infile : (optional) input template file (see below)
    
    Returns flux[n, len(wave)], meta[n]

    where flux is in units of 1e-17 erg/s/cm2/A/[arcsec^2] and    
    meta is a metadata table from the input template file
    with redshift, mags, etc.
    
    If infile is None, then $DESI_{objtype}_TEMPLATES must be set, pointing to
    a file that has the observer frame flux in HDU 0 and a metadata table for
    these objects in HDU 1. This code randomly samples n spectra from that file.
    
    TO DO: add a setable randseed for random reproducibility.
    """
    if infile is None:
        key = 'DESI_'+objtype.upper()+'_TEMPLATES'
        if key not in os.environ:
            raise ValueError("ERROR: $"+key+" not set; can't find "+objtype+" templates")
        
        infile = os.getenv(key)

    hdr = fits.getheader(infile)
    flux = fits.getdata(infile, 0)
    meta = fits.getdata(infile, 1).view(np.recarray)
    ww = 10**(hdr['CRVAL1'] + np.arange(hdr['NAXIS1'])*hdr['CDELT1'])

    #- Check flux units
    fluxunits = hdr['BUNIT']
    if not fluxunits.startswith('1e-17 erg'):
        if fluxunits.startswith('erg'):
            flux *= 1e17
        else:
            #- check for '1e-16 erg/s/cm2/A' style units
            scale, units = fluxunits.split()
            assert units.startswith('erg')
            scale = float(scale)
            flux *= (scale*1e17)

    ntemplates = flux.shape[0]
    randindex = np.arange(ntemplates)
    np.random.shuffle(randindex)
    
    if nspec is None:
        nspec = flux.shape[0]
    
    #- Serial version
    # outflux = np.zeros([n, len(wave)])
    # outmeta = np.empty(n, dtype=meta.dtype)
    # for i in range(n):
    #     j = randindex[i%ntemplates]
    #     if 'Z' in meta:
    #         z = meta['Z'][j]
    #     else:
    #         z = 0.0
    #     if objtype == 'QSO':
    #         outflux[i] = resample_flux(wave, ww, flux[j])
    #     else:
    #         outflux[i] = resample_flux(wave, ww*(1+z), flux[j])
    #     outmeta[i] = meta[j]
        
    #- Multiprocessing version
    #- Assemble list of args to pass to multiprocesssing map
    args = list()
    outmeta = np.empty(nspec, dtype=meta.dtype)
    for i in range(nspec):
        j = randindex[i%ntemplates]
        outmeta[i] = meta[j]
        if 'Z' in meta.dtype.names:
            z = meta['Z'][j]
        else:
            z = 0.0
    
        #- ELG, LRG require shifting wave by (1+z); QSOs don't
        if objtype == 'QSO':
            args.append( (wave, ww, flux[j]) )
        else:
            args.append( (wave, ww*(1+z), flux[j]) )
        
    ncpu = multiprocessing.cpu_count() // 2   #- avoid hyperthreading
    pool = multiprocessing.Pool(ncpu)
    outflux = pool.map(_resample_flux, args)        
        
    return outflux, outmeta
    

#-------------------------------------------------------------------------
#- Utility functions

def simdir(night='', mkdir=False):
    """
    Return $DESI_SPECTRO_SIM/$PIXPROD/{night}
    If mkdir is True, create directory if needed
    """
    dirname = os.path.join(os.getenv('DESI_SPECTRO_SIM'), os.getenv('PIXPROD'), night)        
    if mkdir and not os.path.exists(dirname):
        os.makedirs(dirname)
        
    return dirname
    
def _parse_filename(filename):
    """
    Parse filename and return (prefix, expid) or (prefix, camera, expid)
    """
    base = os.path.basename(os.path.splitext(filename)[0])
    x = base.split('-')
    if len(x) == 2:
        return x[0], None, int(x[1])
    elif len(x) == 3:
        return x[0], x[1].lower(), int(x[2])
        
    
<|MERGE_RESOLUTION|>--- conflicted
+++ resolved
@@ -44,22 +44,11 @@
         outdir = simdir(night, mkdir=True)      
         outfile = '{}/simspec-{:08d}.fits'.format(outdir, expid)
 
-<<<<<<< HEAD
-    #- Object flux HDU (which might be just a header, e.g. for an arc)
-    hdr = desispec.io.util.fitsheader(header)
-
-    wave = truth['WAVE']
-    hdr['CRVAL1']    = (wave[0], 'Starting wavelength [Angstroms]')
-    hdr['CDELT1']    = (wave[1]-wave[0], 'Wavelength step [Angstroms]')
-    hdr['AIRORVAC']  = ('vac', 'Vacuum wavelengths')
-    hdr['LOGLAM']    = (0, 'linear wavelength steps, not log10')
-=======
     #- Primary HDU is just a header from the input
     hx = fits.HDUList()
     hx.append(fits.PrimaryHDU(None, header=desispec.io.util.fitsheader(header)))
 
     #- Object flux HDU (might not exist, e.g. for an arc)
->>>>>>> bc4b1d36
     if 'FLUX' in truth:
         x = fits.ImageHDU(truth['WAVE'], name='WAVE')
         x.header['BUNIT']  = ('Angstrom', 'Wavelength units')
@@ -116,29 +105,6 @@
         write_bintable(outfile, meta, header=None, extname="METADATA",
             comments=comments, units=units)
 
-<<<<<<< HEAD
-    #- Write object photon and sky photons for each channel
-    for channel in ['B', 'R', 'Z']:
-        hdr = fits.Header()
-        wave = truth['WAVE_'+channel]
-        hdr['CRVAL1']    = (wave[0], 'Starting wavelength [Angstroms]')
-        hdr['CDELT1']    = (wave[1]-wave[0], 'Wavelength step [Angstroms]')
-        hdr['AIRORVAC']  = ('vac', 'Vacuum wavelengths')
-        hdr['LOGLAM']    = (0, 'linear wavelength steps, not log10')
-
-        extname = 'PHOT_'+channel
-        hdr['EXTNAME']   = (extname, channel+' channel object photons per bin')
-        hdu = fits.ImageHDU(truth[extname].astype(np.float32), header=hdr)
-        fits.append(outfile, hdu.data, header=hdu.header)
-
-        extname = 'SKYPHOT_'+channel
-        if extname in truth:
-            hdr['EXTNAME']   = (extname, channel+' channel sky photons per bin')
-            hdu = fits.ImageHDU(truth[extname].astype(np.float32), header=hdr)
-            fits.append(outfile, hdu.data, header=hdu.header)
-
-=======
->>>>>>> bc4b1d36
     return outfile
 
 class SimSpec(object):
