"""
I/O routines
"""

import os
import time

from astropy.io import fits
import numpy as np
import multiprocessing

from desispec.interpolation import resample_flux
<<<<<<< HEAD
from desispec.io.util import write_bintable, native_endian
=======
from desispec.io.util import write_bintable, header2wave
>>>>>>> 562bf921
import desispec.io
import desimodel.io

from desispec.image import Image

#-------------------------------------------------------------------------
def findfile(filetype, night, expid, camera=None, outdir=None, mkdir=True):
    """
    Return canonical location of where a file should be on disk
    
    Args:
        filetype : file type, e.g. 'pix' or 'pixsim'
        night : YEARMMDD string
        expid : exposure id integer
        camera : e.g. 'b0', 'r1', 'z9'
        
    Optional:
        outdir : output directory; defaults to $DESI_SPECTRO_SIM/$PIXPROD
        mkdir : create output directory if needed; default True
        
    Returns:
        full file path to output file
        
    Also see desispec.io.findfile() which has equivalent functionality for
    real data files; this function is only be for simulation files.        
    """

    #- outdir default = $DESI_SPECTRO_SIM/$PIXPROD/{night}/
    if outdir is None:
        outdir = os.path.join(
                os.getenv('DESI_SPECTRO_SIM'), os.getenv('PIXPROD'), night)        

    #- Definition of where files go
    location = dict(
        simspec = '{outdir:s}/simspec-{expid:08d}.fits',
        simpix = '{outdir:s}/simpix-{camera:s}-{expid:08d}.fits',
        pix = '{outdir:s}/pix-{camera:s}-{expid:08d}.fits',
    )

    #- Do we know about this kind of file?
    if filetype not in location:
        raise IOError("Unknown filetype {}; known types are {}".format(filetype, location.keys()))

    #- Some but not all filetypes require camera
    if filetype in ('simpix', 'pix') and camera is None:
        raise ValueError('camera is required for filetype '+filetype)
    
    #- get outfile location and cleanup extraneous // from path
    outfile = location[filetype].format(
        outdir=outdir, night=night, expid=expid, camera=camera)
    outfile = os.path.normpath(outfile)

    #- Create output directory path if needed
    #- Do this only after confirming that all previous parsing worked
    if mkdir and not os.path.exists(outdir):
        os.makedirs(outdir)
        
    return outfile


#-------------------------------------------------------------------------
#- simspec

def write_simspec(meta, truth, expid, night, header=None, outfile=None):
    """
    Write $DESI_SPECTRO_SIM/$PIXPROD/{night}/simspec-{expid}.fits
    
    Args:
        meta : metadata table to write to "METADATA" HDU
        truth : dictionary with keys:
            FLUX - 2D array [nspec, nwave] in erg/s/cm2/A
            WAVE - 1D array of vacuum wavelengths [Angstroms]
            SKYFLUX - array of sky flux [erg/s/cm2/A/arcsec],
                      either 1D [nwave] or 2D [nspec, nwave]
            PHOT_{B,R,Z} - 2D array [nspec, nwave] of object photons/bin
            SKYPHOT_{B,R,Z} - 1D or 2D array of sky photons/bin
        expid : integer exposure ID
        night : string YEARMMDD
        header : optional dictionary of header items to add to output
        outfile : optional filename to write (otherwise auto-derived)
        
    Returns:
        full file path of output file written
        
    """
    #- Where should this go?
    if outfile is None:
        outdir = simdir(night, mkdir=True)      
        outfile = '{}/simspec-{:08d}.fits'.format(outdir, expid)

    #- Primary HDU is just a header from the input
    hx = fits.HDUList()
    hx.append(fits.PrimaryHDU(None, header=desispec.io.util.fitsheader(header)))

    #- Object flux HDU (might not exist, e.g. for an arc)
    if 'FLUX' in truth:
        x = fits.ImageHDU(truth['WAVE'], name='WAVE')
        x.header['BUNIT']  = ('Angstrom', 'Wavelength units')
        x.header['AIRORVAC']  = ('vac', 'Vacuum wavelengths')
        hx.append(x)

        x = fits.ImageHDU(truth['FLUX'].astype(np.float32), name='FLUX')
        x.header['BUNIT'] = '1e-17 erg/s/cm2/A'
        hx.append(x)
    
    #- Sky flux HDU
    if 'SKYFLUX' in truth:
        x = fits.ImageHDU(truth['SKYFLUX'].astype(np.float32), name='SKYFLUX')
        x.header['BUNIT'] = '1e-17 erg/s/cm2/A/arcsec2'
        hx.append(x)
    
    #- Write object photon and sky photons for each channel
    for channel in ['B', 'R', 'Z']:
        x = fits.ImageHDU(truth['WAVE_'+channel], name='WAVE_'+channel)
        x.header['BUNIT']  = ('Angstrom', 'Wavelength units')
        x.header['AIRORVAC']  = ('vac', 'Vacuum wavelengths')
        hx.append(x)

        extname = 'PHOT_'+channel
        x = fits.ImageHDU(truth[extname].astype(np.float32), name=extname)
        x.header['EXTNAME'] = (extname, channel+' channel object photons per bin')
        hx.append(x)

        extname = 'SKYPHOT_'+channel
        if extname in truth:
            x = fits.ImageHDU(truth[extname].astype(np.float32), name=extname)
            x.header['EXTNAME'] = (extname, channel+' channel sky photons per bin')
            hx.append(x)

    #- Write the file
    hx.writeto(outfile, clobber=True)

    #- Add Metadata table HDU; use write_bintable to get units and comments
    if meta is not None:
        comments = dict(
            OBJTYPE     = 'Object type (ELG, LRG, QSO, STD, STAR)',
            REDSHIFT    = 'true object redshift',
            TEMPLATEID  = 'input template ID',
            O2FLUX      = '[OII] flux [erg/s/cm2]',
        )
    
        units = dict(
            # OBJTYPE     = 'Object type (ELG, LRG, QSO, STD, STAR)',
            # REDSHIFT    = 'true object redshift',
            # TEMPLATEID  = 'input template ID',
            O2FLUX      = 'erg/s/cm2',
        )
    
        write_bintable(outfile, meta, header=None, extname="METADATA",
            comments=comments, units=units)

    return outfile

<<<<<<< HEAD
def write_simpix(outfile, img, meta):
=======
class SimSpec(object):
    """Lightweight wrapper object for simspec data"""
    def __init__(self, flavor, wave, phot, flux=None, skyflux=None,
                 skyphot=None, metadata=None, header=None):
        """
        Args:
            flavor : 'arc', 'flat', or 'science'
            wave : dictionary with per-channel wavelength grids, keyed by
                'b', 'r', 'z'.  Optionally also has 'brz' key for channel
                independent wavelength grid
            phot : dictinoary with per-channel photon counts per bin

        Optional:
            flux : channel-independent flux [erg/s/cm^2/A]
            skyflux : channel-indepenent sky flux [erg/s/cm^2/A/arcsec^2]
            skyphot : dictionary with per-channel sky photon counts per bin
            metadata : table of metadata information about these spectra
            header : FITS header from HDU0

        notes:
          * input arguments become attributes
          * wave[channel] is the wavelength grid for phot[channel] and
                skyphot[channel] where channel = 'b', 'r', or 'z'
          * wave['brz'] is the wavelength grid for flux and skyflux
        """
        assert flavor in ('arc', 'flat', 'science')
        for channel in ('b', 'r', 'z'):
            assert wave[channel].ndim == 1
            assert phot[channel].ndim == 2
            assert wave[channel].shape[0] == phot[channel].shape[1]

        assert phot['b'].shape[0] == phot['r'].shape[0] == phot['z'].shape[0]

        self.flavor = flavor
        self.nspec = phot['b'].shape[0]
        self.wave = wave
        self.phot = phot

        #- Optional items; may be None
        self.skyphot = skyphot
        self.flux = flux
        self.skyflux = skyflux
        self.metadata = metadata
        self.header = header

def read_simspec(filename):
    """
    Read simspec data from filename and return SimSpec object
    """

    fx = fits.open(filename)
    hdr = fx[0].header
    flavor = hdr['FLAVOR']

    #- All flavors have photons
    wave = dict()
    phot = dict()
    for channel in ('b', 'r', 'z'):
        wave[channel] = fx['WAVE_'+channel.upper()].data
        phot[channel] = fx['PHOT_'+channel.upper()].data

    if flavor == 'arc':
        fx.close()
        return SimSpec(flavor, wave, phot, header=hdr)

    elif flavor == 'flat':
        wave['brz'] = fx['WAVE'].data
        flux = fx['FLUX'].data
        fx.close()
        return SimSpec(flavor, wave, phot, flux=flux, header=hdr)

    elif flavor == 'science':
        wave['brz'] = fx['WAVE'].data
        flux = fx['FLUX'].data
        metadata = fx['METADATA'].data
        skyflux = fx['SKYFLUX'].data
        skyphot = dict()
        for channel in ('b', 'r', 'z'):
            extname = 'SKYPHOT_'+channel.upper()
            skyphot[channel] = fx[extname].data

        fx.close()
        return SimSpec(flavor, wave, phot, flux=flux, skyflux=skyflux,
            skyphot=skyphot, metadata=metadata, header=hdr)

    else:
        raise ValueError('unknown flavor '+flavor)

    
    
#- TODO: this is more than just I/O.  Refactor.
def write_simpix(img, camera, night, expid, header):
>>>>>>> 562bf921
    """
    Write simpix data to outfile
    
    Args:
        outfile : output file name, e.g. from io.findfile('simpix', ...)
        image : 2D noiseless simulated image (numpy.ndarray)
        meta : dict-like object that should include FLAVOR and EXPTIME,
            e.g. from HDU0 FITS header of input simspec file
    """

    hdu = fits.PrimaryHDU(img, header=meta)
    hdu.header['EXTNAME'] = 'SIMPIX'  #- formally not allowed by FITS standard
    hdu.header['DEPNAM00'] = 'specter'
    hdu.header['DEVVER00'] = ('0.0.0', 'TODO: Specter version')
    # hx = fits.HDUList([hdu,])
    hdu.writeto(outfile, clobber=True)

#-------------------------------------------------------------------------
#- Cosmics

#- Utility function to resize an image while preserving its 2D arrangement
#- (unlike np.resize)
def _resize(image, shape):
    if (shape[0] > 2*image.shape[0]) or (shape[1] > 2*image.shape[1]):
        raise ValueError('Can only reshape by up to a factor of 2')
        
    newpix = np.empty(shape, dtype=image.dtype)
    ny = min(shape[0], image.shape[0])
    nx = min(shape[1], image.shape[1])
    newpix[0:ny, 0:nx] = image[0:ny, 0:nx]
    if shape[0] > image.shape[0]:
        nn = shape[0] - image.shape[0]
        newpix[ny:ny+nn, 0:nx] = image[0:nn, 0:nx]
    if shape[1] > image.shape[1]:
        nn = shape[1] - image.shape[1]
        newpix[0:ny, nx:nx+nn] = image[0:ny, 0:nn]
    if (shape[0] > image.shape[0]) and (shape[1] > image.shape[1]):
        nny = shape[0] - image.shape[0]
        nnx = shape[1] - image.shape[1]
        newpix[ny:ny+nny, nx:nx+nnx] = image[0:nny, 0:nnx]

    return newpix

def read_cosmics(filename, expid=1, shape=None, jitter=False):
    """
    Reads a dark image with cosmics from the input filename.
    
    The input might have multiple dark images; use the `expid%n` image where
    `n` is the number of images in the input cosmics file.
    
    Args:
        filename : FITS filename with EXTNAME=IMAGE-*, IVAR-*, MASK-* HDUs
        expid : integer, use `expid % n` image where `n` is number of images
        
    Optional:
        shape : (ny, nx) tuple for output image shape
        jitter : Apply random flips and rolls so you don't get the exact
            same cosmics every time
            
    Returns:
        `desisim.image.Image` object with attributes pix, ivar, mask
    """
<<<<<<< HEAD
    
    fx = fits.open(filename)
    imagekeys = list()
    for i in range(len(fx)):
        if fx[i].name.startswith('IMAGE-'):
            imagekeys.append(fx[i].name.split('-', 1)[1])
            
    assert len(imagekeys) > 0, 'No IMAGE-* extensions found in '+filename
    i = expid % len(imagekeys)
    pix  = native_endian(fx['IMAGE-'+imagekeys[i]].data.astype(np.float64))
    ivar = native_endian(fx['IVAR-'+imagekeys[i]].data.astype(np.float64))
    meta = fx['IMAGE-'+imagekeys[i]].header
    
    if shape is not None:
        if len(shape) != 2: raise ValueError('Invalid shape {}'.format(shape))
        newpix = np.empty(shape, dtype=np.float64)
        ny = min(shape[0], pix.shape[0])
        nx = min(shape[1], pix.shape[1])
        newpix[0:ny, 0:nx] = pix[0:ny, 0:nx]
        
        pix = _resize(pix, shape)
        ivar = _resize(ivar, shape)
        
    if jitter:
        #- Randomly flip left-right and/or up-down
        if np.random.uniform(0, 1) > 0.5:
            pix = np.fliplr(pix)
            ivar = np.fliplr(ivar)
        if np.random.uniform(0, 1) > 0.5:
            pix = np.flipud(pix)
            ivar = np.flipud(ivar)
            
        #- Randomly roll image a bit
        nx, ny = np.random.randint(-500, 500, size=2)
        pix = np.roll(np.roll(pix, ny, axis=0), nx, axis=1)
        ivar = np.roll(np.roll(ivar, ny, axis=0), nx, axis=1)
        
    #- RDNOISEn -> average RDNOISE
    if 'RDNOISE' not in meta:
        x = meta['RDNOISE0']+meta['RDNOISE1']+meta['RDNOISE2']+meta['RDNOISE3']
        meta['RDNOISE'] = x / 4.0
        
    return Image(pix, ivar, meta=meta)
        
=======

    outdir = simdir(night, mkdir=True)
    params = desimodel.io.load_desiparams()
    channel = camera[0].lower()

    #- Add noise, generate inverse variance and mask
    rdnoise = params['ccd'][channel]['readnoise']
    pix = np.random.poisson(img) + np.random.normal(scale=rdnoise, size=img.shape)
    ivar = 1.0/(pix.clip(0) + rdnoise**2)
    mask = np.zeros(img.shape, dtype=np.int32)

    #-----
    #- Write noiseless image to simpix file
    simpixfile = '{}/simpix-{}-{:08d}.fits'.format(outdir, camera, expid)

    hdu = fits.PrimaryHDU(img, header=header)
    hdu.header['VSPECTER'] = ('0.0.0', 'TODO: Specter version')
    fits.writeto(simpixfile, hdu.data, header=hdu.header, clobber=True)

    #- Add x y trace locations from PSF
    psffile = '{}/data/specpsf/psf-{}.fits'.format(os.getenv('DESIMODEL'), channel)
    psfxy = fits.open(psffile)
    fits.append(simpixfile, psfxy['XCOEFF'].data, header=psfxy['XCOEFF'].header)
    fits.append(simpixfile, psfxy['YCOEFF'].data, header=psfxy['YCOEFF'].header)

    #-----
    #- Write simulated raw data to pix file

    #- Primary HDU: noisy image
    outfile = '{}/pix-{}-{:08d}.fits'.format(outdir, camera, expid)
    hdulist = fits.HDUList()
    if 'EXTNAME' in header:
        del header['EXTNAME']
    hdu = fits.PrimaryHDU(pix, header=header)
    hdu.header.append( ('CAMERA', camera, 'Spectograph Camera') )
    hdu.header.append( ('VSPECTER', '0.0.0', 'TODO: Specter version') )
    hdu.header.append( ('RDNOISE', rdnoise, 'Read noise [electrons]'))
    hdulist.append(hdu)

    #- IVAR: Inverse variance (IVAR)
    hdu = fits.ImageHDU(ivar, name='IVAR')
    hdu.header.append(('RDNOISE', rdnoise, 'Read noise [electrons]'))
    hdulist.append(hdu)

    #- MASK: currently just zeros
    hdu = fits.CompImageHDU(mask, name='MASK')
    hdulist.append(hdu)

    hdulist.writeto(outfile, clobber=True)

    return outfile

>>>>>>> 562bf921

#-------------------------------------------------------------------------
#- desimodel

def get_tile_radec(tileid):
    """
    Return (ra, dec) in degrees for the requested tileid.
    
    If tileid is not in DESI, return (0.0, 0.0)
    TODO: should it raise and exception instead?
    """
    tiles = desimodel.io.load_tiles()
    if tileid in tiles['TILEID']:
        i = np.where(tiles['TILEID'] == tileid)[0][0]
        return tiles[i]['RA'], tiles[i]['DEC']
    else:
        return (0.0, 0.0)   

#-------------------------------------------------------------------------
#- spectral templates

#- Utility function to wrap resample_flux for multiprocessing map
def _resample_flux(args):
    return resample_flux(*args)

def read_templates(wave, objtype, nspec=None, randseed=1, infile=None):
    """
    Returns n templates of type objtype sampled at wave
    
    Inputs:
      - wave : array of wavelengths to sample
      - objtype : 'ELG', 'LRG', 'QSO', 'STD', or 'STAR'
      - nspec : number of templates to return
      - infile : (optional) input template file (see below)
    
    Returns flux[n, len(wave)], meta[n]

    where flux is in units of 1e-17 erg/s/cm2/A/[arcsec^2] and    
    meta is a metadata table from the input template file
    with redshift, mags, etc.
    
    If infile is None, then $DESI_{objtype}_TEMPLATES must be set, pointing to
    a file that has the observer frame flux in HDU 0 and a metadata table for
    these objects in HDU 1. This code randomly samples n spectra from that file.

    TO DO: add a setable randseed for random reproducibility.
    """
    if infile is None:
        key = 'DESI_'+objtype.upper()+'_TEMPLATES'
        if key not in os.environ:
            raise ValueError("ERROR: $"+key+" not set; can't find "+objtype+" templates")
        
        infile = os.getenv(key)

    hdr = fits.getheader(infile)
    flux = fits.getdata(infile, 0)
    meta = fits.getdata(infile, 1).view(np.recarray)
    ww = 10**(hdr['CRVAL1'] + np.arange(hdr['NAXIS1'])*hdr['CDELT1'])

    #- Check flux units
    fluxunits = hdr['BUNIT']
    if not fluxunits.startswith('1e-17 erg'):
        if fluxunits.startswith('erg'):
            flux *= 1e17
        else:
            #- check for '1e-16 erg/s/cm2/A' style units
            scale, units = fluxunits.split()
            assert units.startswith('erg')
            scale = float(scale)
            flux *= (scale*1e17)

    ntemplates = flux.shape[0]
    randindex = np.arange(ntemplates)
    np.random.shuffle(randindex)
    
    if nspec is None:
        nspec = flux.shape[0]
    
    #- Serial version
    # outflux = np.zeros([n, len(wave)])
    # outmeta = np.empty(n, dtype=meta.dtype)
    # for i in range(n):
    #     j = randindex[i%ntemplates]
    #     if 'Z' in meta:
    #         z = meta['Z'][j]
    #     else:
    #         z = 0.0
    #     if objtype == 'QSO':
    #         outflux[i] = resample_flux(wave, ww, flux[j])
    #     else:
    #         outflux[i] = resample_flux(wave, ww*(1+z), flux[j])
    #     outmeta[i] = meta[j]
        
    #- Multiprocessing version
    #- Assemble list of args to pass to multiprocesssing map
    args = list()
    outmeta = np.empty(nspec, dtype=meta.dtype)
    for i in range(nspec):
        j = randindex[i%ntemplates]
        outmeta[i] = meta[j]
        if 'Z' in meta.dtype.names:
            z = meta['Z'][j]
        else:
            z = 0.0
    
        #- ELG, LRG require shifting wave by (1+z); QSOs don't
        if objtype == 'QSO':
            args.append( (wave, ww, flux[j]) )
        else:
            args.append( (wave, ww*(1+z), flux[j]) )
        
    ncpu = multiprocessing.cpu_count() // 2   #- avoid hyperthreading
    pool = multiprocessing.Pool(ncpu)
    outflux = pool.map(_resample_flux, args)        
        
    return outflux, outmeta
    

#-------------------------------------------------------------------------
#- Utility functions

def simdir(night='', mkdir=False):
    """
    Return $DESI_SPECTRO_SIM/$PIXPROD/{night}
    If mkdir is True, create directory if needed
    """
    dirname = os.path.join(os.getenv('DESI_SPECTRO_SIM'), os.getenv('PIXPROD'), night)        
    if mkdir and not os.path.exists(dirname):
        os.makedirs(dirname)
        
    return dirname
    
def _parse_filename(filename):
    """
    Parse filename and return (prefix, expid) or (prefix, camera, expid)
    """
    base = os.path.basename(os.path.splitext(filename)[0])
    x = base.split('-')
    if len(x) == 2:
        return x[0], None, int(x[1])
    elif len(x) == 3:
        return x[0], x[1].lower(), int(x[2])
        
    
<|MERGE_RESOLUTION|>--- conflicted
+++ resolved
@@ -10,11 +10,7 @@
 import multiprocessing
 
 from desispec.interpolation import resample_flux
-<<<<<<< HEAD
-from desispec.io.util import write_bintable, native_endian
-=======
-from desispec.io.util import write_bintable, header2wave
->>>>>>> 562bf921
+from desispec.io.util import write_bintable, native_endian, header2wave
 import desispec.io
 import desimodel.io
 
@@ -168,9 +164,6 @@
 
     return outfile
 
-<<<<<<< HEAD
-def write_simpix(outfile, img, meta):
-=======
 class SimSpec(object):
     """Lightweight wrapper object for simspec data"""
     def __init__(self, flavor, wave, phot, flux=None, skyflux=None,
@@ -261,9 +254,7 @@
 
     
     
-#- TODO: this is more than just I/O.  Refactor.
 def write_simpix(img, camera, night, expid, header):
->>>>>>> 562bf921
     """
     Write simpix data to outfile
     
@@ -326,8 +317,6 @@
     Returns:
         `desisim.image.Image` object with attributes pix, ivar, mask
     """
-<<<<<<< HEAD
-    
     fx = fits.open(filename)
     imagekeys = list()
     for i in range(len(fx)):
@@ -371,60 +360,6 @@
         
     return Image(pix, ivar, meta=meta)
         
-=======
-
-    outdir = simdir(night, mkdir=True)
-    params = desimodel.io.load_desiparams()
-    channel = camera[0].lower()
-
-    #- Add noise, generate inverse variance and mask
-    rdnoise = params['ccd'][channel]['readnoise']
-    pix = np.random.poisson(img) + np.random.normal(scale=rdnoise, size=img.shape)
-    ivar = 1.0/(pix.clip(0) + rdnoise**2)
-    mask = np.zeros(img.shape, dtype=np.int32)
-
-    #-----
-    #- Write noiseless image to simpix file
-    simpixfile = '{}/simpix-{}-{:08d}.fits'.format(outdir, camera, expid)
-
-    hdu = fits.PrimaryHDU(img, header=header)
-    hdu.header['VSPECTER'] = ('0.0.0', 'TODO: Specter version')
-    fits.writeto(simpixfile, hdu.data, header=hdu.header, clobber=True)
-
-    #- Add x y trace locations from PSF
-    psffile = '{}/data/specpsf/psf-{}.fits'.format(os.getenv('DESIMODEL'), channel)
-    psfxy = fits.open(psffile)
-    fits.append(simpixfile, psfxy['XCOEFF'].data, header=psfxy['XCOEFF'].header)
-    fits.append(simpixfile, psfxy['YCOEFF'].data, header=psfxy['YCOEFF'].header)
-
-    #-----
-    #- Write simulated raw data to pix file
-
-    #- Primary HDU: noisy image
-    outfile = '{}/pix-{}-{:08d}.fits'.format(outdir, camera, expid)
-    hdulist = fits.HDUList()
-    if 'EXTNAME' in header:
-        del header['EXTNAME']
-    hdu = fits.PrimaryHDU(pix, header=header)
-    hdu.header.append( ('CAMERA', camera, 'Spectograph Camera') )
-    hdu.header.append( ('VSPECTER', '0.0.0', 'TODO: Specter version') )
-    hdu.header.append( ('RDNOISE', rdnoise, 'Read noise [electrons]'))
-    hdulist.append(hdu)
-
-    #- IVAR: Inverse variance (IVAR)
-    hdu = fits.ImageHDU(ivar, name='IVAR')
-    hdu.header.append(('RDNOISE', rdnoise, 'Read noise [electrons]'))
-    hdulist.append(hdu)
-
-    #- MASK: currently just zeros
-    hdu = fits.CompImageHDU(mask, name='MASK')
-    hdulist.append(hdu)
-
-    hdulist.writeto(outfile, clobber=True)
-
-    return outfile
-
->>>>>>> 562bf921
 
 #-------------------------------------------------------------------------
 #- desimodel
