#- Utility functions related to simulating observations

import os, sys
import numpy as np
import yaml
import sqlite3
import fcntl
import time
from astropy.io import fits
from astropy.table import Table

from targets import get_targets
from . import io

#- Utility function; should probably be moved elsewhere
def _dict2ndarray(data, columns=None):
    """
    Convert a dictionary of ndarrays into a structured ndarray
    
    Args:
        data: input dictionary, each value is an ndarray
        columns: optional list of column names
        
    Notes:
        data[key].shape[0] must be the same for every key
        every entry in columns must be a key of data
    
    Example
        d = dict(x=np.arange(10), y=np.arange(10)/2)
        nddata = _dict2ndarray(d, columns=['x', 'y'])
    """
    if columns is None:
        columns = data.keys()
        
    dtype = list()
    for key in columns:
        ### dtype.append( (key, data[key].dtype, data[key].shape) )
        if data[key].ndim == 1:
            dtype.append( (key, data[key].dtype) )
        else:
            dtype.append( (key, data[key].dtype, data[key].shape[1:]) )
        
    nrows = len(data[key])  #- use last column to get length    
    xdata = np.empty(nrows, dtype=dtype)
    
    for key in columns:
        xdata[key] = data[key]
    
    return xdata
        

#- for the future
# def ndarray_from_columns(keys, columns):
#     nrow = len(columns[0])
#     dtype = list()
#     for name, col in zip(keys, columns):
#         dtype.append( (name, col.dtype) )
#     
#     result = np.zeros(nrow, dtype=dtype)
#     for name, col in zip(keys, columns):
#         result[name] = col
# 
#     return result

<<<<<<< HEAD
#- Project flux to photons
def _photons(d):
    try:
        thru = d['thru']
        phot = thru.photons(d['wave'], d['flux'],
                    units=d['units'], objtype=d['objtype'],
                    exptime=d['exptime'], airmass=d['airmass'])
        return phot
    except Exception, e:
        import traceback
        print '-'*60
        print '-- Error in _photons'
        traceback.print_exc()
        print '-'*60
        raise e
        

def parallel_photons(thru, wave, flux, units, objtype, exptime, airmass, ncpu=None):
    import multiprocessing as mp
    if ncpu is None:
        #- on a Mac, 1/2 cores is about the same speed as all of them
        ncpu = mp.cpu_count() / 2

    if flux.ndim == 1:
        raise ValueError('flux should be 2D flux[nspec, nwave]')

    nspec = flux.shape[0]
    iispec = np.linspace(0, nspec, ncpu+1).astype(int)
    if isinstance(objtype, str):
        objtype = [objtype,]*nspec
        
    args = list()
    for i in range(ncpu):
        if iispec[i+1] > iispec[i]:  #- can fail if nspec < ncpu
            xx = slice(iispec[i], iispec[i+1])
            d = dict(thru=thru, wave=wave, flux=flux[xx],
                units=units, objtype=objtype[xx],
                exptime=exptime, airmass=airmass)
            args.append(d)

    pool = mp.Pool(ncpu)
    phot = pool.map(_photons, args)
    return np.vstack(phot)

def new_exposure(nspec=5000, expid=None, tileid=None, airmass=1.0):
=======
def new_exposure(nspec=5000, expid=None, tileid=None, airmass=1.0, exptime=None):
>>>>>>> e11adc7a
    """
    Create a new exposure and output input simulation files.
    Does not generate pixel-level simulations or noisy spectra.
    
    Args:
        nspec (optional): integer number of spectra to simulate
        expid (optional): positive integer exposure ID
        tileid (optional): tile ID
        airmass (optional): airmass, default 1.0
    
    Writes:
        $DESI_SPECTRO_SIM/$PIXPROD/{night}/fibermap-{expid}.fits
        $DESI_SPECTRO_SIM/$PIXPROD/{night}/simspec-{expid}.fits
        
    Returns:
        fibermap numpy structured array
        truth dictionary
    """
    if expid is None:
        expid = get_next_expid()
    
    if tileid is None:
        tileid = get_next_tileid()
        
    dateobs = time.gmtime()
    night = get_night(utc=dateobs)
    
    fibermap, truth = get_targets(nspec, tileid=tileid)
    flux = truth['FLUX']
    wave = truth['WAVE']
    nwave = len(wave)
    
    params = io.load_desiparams()
    
    if exptime is None:
        exptime = params['exptime']
    
    #- Load sky [Magic knowledge of units 1e-17 erg/s/cm2/A/arcsec2]
    skyfile = os.getenv('DESIMODEL')+'/data/spectra/spec-sky.dat'
    skywave, skyflux = np.loadtxt(skyfile, unpack=True)
    skyflux = np.interp(wave, skywave, skyflux)
    truth['SKYFLUX'] = skyflux

    for channel in ('B', 'R', 'Z'):
        thru = io.load_throughput(channel)
        
        ii = np.where( (thru.wavemin <= wave) & (wave <= thru.wavemax) )[0]
        
        #- Project flux to photons
        print channel, 'projecting object flux to photons'
        phot = thru.photons(wave[ii], flux[:,ii], units='1e-17 erg/s/cm2/A',
                objtype=truth['OBJTYPE'], exptime=exptime,
                airmass=airmass)
                
        # phot = parallel_photons(thru, wave[ii], flux[:,ii],
        #         units='1e-17 erg/s/cm2/A', objtype=truth['OBJTYPE'],
        #         exptime=params['exptime'], airmass=airmass)
                
        truth['PHOT_'+channel] = phot
        truth['WAVE_'+channel] = wave[ii]
    
        #- Project sky flux to photons
        print channel, 'projecting sky flux to photons'
        skyphot = thru.photons(wave[ii], skyflux[ii]*airmass,
            units='1e-17 erg/s/cm2/A/arcsec2',
            objtype='SKY', exptime=exptime, airmass=airmass)
    
        #- 2D version
        ### truth['SKYPHOT_'+channel] = np.tile(skyphot, nspec).reshape((nspec, len(ii)))
        #- 1D version
        truth['SKYPHOT_'+channel] = skyphot
        
    #- NOTE: someday skyflux and skyphot may be 2D instead of 1D
    
    #- Convert to ndarrays to get nice column order in output files
    columns = (
        'OBJTYPE',
        'TARGETCAT',
        'TARGETID',
        'TARGET_MASK0',
        'MAG',
        'FILTER',
        'SPECTROID',
        'POSITIONER',
        'FIBER',
        'LAMBDAREF',
        'RA_TARGET',
        'DEC_TARGET',
        'RA_OBS',
        'DEC_OBS',
        'X_TARGET',
        'Y_TARGET',
        'X_FVCOBS',
        'Y_FVCOBS',
        'Y_FVCERR',
        'X_FVCERR',
        )
    fibermap = _dict2ndarray(fibermap, columns)
    
    #- Extract the metadata part of the truth dictionary into a table
    columns = (
        'OBJTYPE',
        'REDSHIFT',
        'TEMPLATEID',
        'O2FLUX',
    )
    meta = _dict2ndarray(truth, columns)
        
    #- Write fibermap
    fiberfile = io.write_fibermap(fibermap, expid, night, dateobs, tileid=tileid)
    print fiberfile
    
    #- Write simfile
    hdr = dict(
        AIRMASS=(airmass, 'Airmass at middle of exposure'),
        EXPTIME=(exptime, 'Exposure time [sec]')
        )
    simfile = io.write_simspec(meta, truth, expid, night, header=hdr)
    print simfile

    #- Update obslog that we succeeded with this exposure
    update_obslog('science', expid, dateobs, tileid)
    
    return fibermap, truth

def get_next_tileid():
    """
    Return tileid of next tile to observe
    
    Note: simultaneous calls will return the same tileid;
          it does *not* reserve the tileid
    """
    #- Read DESI tiling and trim to just tiles in DESI footprint
    tiles = io.load_tiles()

    #- If obslog doesn't exist yet, start at tile 0
    dbfile = io.simdir()+'/etc/obslog.sqlite'
    if not os.path.exists(dbfile):
        obstiles = set()
    else:
        #- Read obslog to get tiles that have already been observed
        db = sqlite3.connect(dbfile)
        result = db.execute('SELECT tileid FROM obslog')
        obstiles = set( [row[0] for row in result] )
        db.close()
    
    #- Just pick the next tile in sequential order
    nexttile = int(min(set(tiles['TILEID']) - obstiles))        
    return nexttile
    
def get_next_expid(n=None):
    """
    Return the next exposure ID to use from {proddir}/etc/next_expid.txt
    and update the exposure ID in that file.
    
    Use file locking to prevent multiple readers from getting the same
    ID or accidentally clobbering each other while writing.
    
    Optional Input:
    n : integer, number of contiguous expids to return as a list.
        If None, return a scalar. Note that n=1 returns a list of length 1.
    
    BUGS:
      * if etc/next_expid.txt doesn't exist, initial file creation is
        probably not threadsafe.
      * File locking mechanism doesn't work on NERSC Edison, to turned off
        for now.
    """
    #- Full path to next_expid.txt file
    filename = io.simdir()+'/etc/next_expid.txt'
    
    if not os.path.exists(io.simdir()+'/etc/'):
        os.makedirs(io.simdir()+'/etc/')

    #- Create file if needed; is this threadsafe?  Probably not.
    if not os.path.exists(filename):
        fw = open(filename, 'w')
        fw.write("0\n")
        fw.close()
    
    #- Open the file, but get exclusive lock before reading
    f0 = open(filename)
    ### fcntl.flock(f0, fcntl.LOCK_EX)
    expid = int(f0.readline())
    
    #- Write update expid to the file
    fw = open(filename, 'w')
    if n is None:
        fw.write(str(expid+1)+'\n')
    else:
        fw.write(str(expid+n)+'\n')        
    fw.close()
    
    #- Release the file lock
    ### fcntl.flock(f0, fcntl.LOCK_UN)
    f0.close()
    
    if n is None:
        return expid
    else:
        return range(expid, expid+n)
    
def get_night(t=None, utc=None):
    """
    Return YEARMMDD for tonight.  The night roles over at local noon.
    i.e. 1am and 11am is the previous date; 1pm is the current date.
    
    Optional inputs:
    t : local time.struct_time tuple of integers
        (year, month, day, hour, min, sec, weekday, dayofyear, DSTflag)
        default is time.localtime(), i.e. now
    utc : time.struct_time tuple for UTC instead of localtime
    
    Note: this only has one second accuracy; good enough for sims but *not*
          to be used for actual DESI ops.
    """
    #- convert t to localtime or fetch localtime if needed
    if utc is not None:
        t = time.localtime(time.mktime(utc) - time.timezone)
    elif t is None:
        t = time.localtime()
        
    #- what date/time was it 12 hours ago? "Night" rolls over at noon local
    night = time.localtime(time.mktime(t) - 12*3600)
    
    #- format that as YEARMMDD
    return time.strftime('%Y%m%d', night)
    
#- I'm not really sure this is a good idea.
#- I'm sure I will want to change the schema later...
def update_obslog(obstype='science', expid=None, dateobs=None,
    tileid=-1, ra=None, dec=None):
    """
    Update obslog with a new exposure
    
    obstype : 'science', 'arc', 'flat', 'bias', 'dark', or 'test'
    expid   : integer exposure ID, default from get_next_expid()
    dateobs : time.struct_time tuple; default time.localtime()
    tileid  : integer TileID, default -1, i.e. not a DESI tile
    ra, dec : float (ra, dec) coordinates, default tile ra,dec or (0,0)
    
    returns tuple (expid, dateobs)
    """
    #- Connect to sqlite database file and create DB if needed
    dbfile = io.simdir()+'/etc/obslog.sqlite'
    db = sqlite3.connect(dbfile)
    db.execute("""\
    CREATE TABLE IF NOT EXISTS obslog (
        expid INTEGER PRIMARY KEY,
        dateobs DATETIME,                   -- seconds since Unix Epoch (1970)
        night TEXT,                         -- YEARMMDD
        obstype TEXT DEFAULT "science",
        tileid INTEGER DEFAULT -1,
        ra REAL DEFAULT 0.0,
        dec REAL DEFAULT 0.0
    )
    """)
    
    #- Fill in defaults
    if expid is None:
        expid = get_next_expid()
    
    if dateobs is None:
        dateobs = time.localtime()

    if ra is None:
        assert (dec is None)
        if tileid < 0:
            ra, dec = (0.0, 0.0)
        else:
            ra, dec = io.get_tile_radec(tileid)
            
    night = get_night(utc=dateobs)
        
    insert = """\
    INSERT INTO obslog(expid,dateobs,night,obstype,tileid,ra,dec)
    VALUES (?,?,?,?,?,?,?)
    """
    db.execute(insert, (expid, time.mktime(dateobs), night, obstype, tileid, ra, dec))
    db.commit()
    
    return expid, dateobs
    
<|MERGE_RESOLUTION|>--- conflicted
+++ resolved
@@ -62,7 +62,6 @@
 # 
 #     return result
 
-<<<<<<< HEAD
 #- Project flux to photons
 def _photons(d):
     try:
@@ -107,10 +106,7 @@
     phot = pool.map(_photons, args)
     return np.vstack(phot)
 
-def new_exposure(nspec=5000, expid=None, tileid=None, airmass=1.0):
-=======
 def new_exposure(nspec=5000, expid=None, tileid=None, airmass=1.0, exptime=None):
->>>>>>> e11adc7a
     """
     Create a new exposure and output input simulation files.
     Does not generate pixel-level simulations or noisy spectra.
