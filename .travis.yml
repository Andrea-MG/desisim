#
# IMPORTANT.  OS X support is so experimental that you have to specifically
# request to have it enabled, on a per-repository basis.  See
# http://docs.travis-ci.com/user/multi-os/#Manual-intervention-required
#
# This file will still work, without OS X enabled, it just won't run those
# tests.
#
# We set the language to c because python isn't supported on the MacOS X nodes
# on Travis. However, the language ends up being irrelevant anyway, since we
# install Python ourselves using conda.
# language: python
language: c

os:
    - linux
    # - osx

# Travis tech support recommended trying sudo true for more stable builds.
# Seems odd, but maybe they isolate us from other users more if we need sudo.
# sudo: true
# Setting sudo to false opts in to Travis-CI container-based builds.
sudo: false

# Use Ubuntu 14.04 LTS "trusty" instead of default 12.04
dist: trusty

# The apt packages below are needed for sphinx builds, which can no longer
# be installed with sudo apt-get.
addons:
    apt:
        packages:
            - graphviz
            - texlive-latex-extra
            - dvipng
# python:
    # - 2.6
    # - 3.3
    # - 3.4
    # This is just for "egg_info".  All other builds are explicitly given in the matrix
env:
    global:
        # The following versions are the 'default' for tests, unless
        # overidden underneath. They are defined here in order to save having
        # to repeat them for all configurations.
        # - NUMPY_VERSION='<1.17'
        - NUMPY_VERSION=1.16.5
        # - SCIPY_VERSION=0.16
        - ASTROPY_VERSION=lts
        # - SPHINX_VERSION=1.6.6
        - DESIUTIL_VERSION=2.0.1
        - SPECLITE_VERSION=0.8
        - SPECTER_VERSION=0.8.3
        - DESIMODEL_VERSION=0.9.6
        - DESIMODEL_DATA=branches/test-0.9.6
        - DESISIM_TESTDATA_VERSION=master
        - SPECSIM_VERSION=v0.12
        # - DESISPEC_VERSION=0.26.0
<<<<<<< HEAD
        - DESISPEC_VERSION=0.30.0
=======
        - DESISPEC_VERSION=master
>>>>>>> 0b68d477
        - DESITARGET_VERSION=master
        - SIMQSO_VERSION=v1.2.3
        - DESI_LOGLEVEL=DEBUG
        - MAIN_CMD='python setup.py'
        # Additional conda channels to use.
        - CONDA_CHANNELS="astropy"
        # These packages will always be installed.
        - CONDA_DEPENDENCIES=""
        # These packages will only be installed for documentation builds.
        # - CONDA_SPHINX_DEPENDENCIES="scipy pyyaml sphinx==1.5"
        # These packages will only be installed if we really need them.
        - CONDA_ALL_DEPENDENCIES="scipy matplotlib coverage pyyaml numba"
        # These packages will always be installed.
        - PIP_DEPENDENCIES=""
        # These packages will only be installed if we really need them.
        - PIP_ALL_DEPENDENCIES="speclite==${SPECLITE_VERSION} coveralls fitsio"
        # - PIP_ALL_DEPENDENCIES="speclite coveralls fitsio healpy"
        # These pip packages need to be installed in a certain order, so we
        # do that separately from the astropy/ci-helpers scripts.
        - DESIHUB_PIP_DEPENDENCIES="desiutil=${DESIUTIL_VERSION}"
        - DESIHUB_PIP_ALL_DEPENDENCIES="desiutil=${DESIUTIL_VERSION} desimodel=${DESIMODEL_VERSION} specter=${SPECTER_VERSION} desispec=${DESISPEC_VERSION} desitarget=${DESITARGET_VERSION} specsim=${SPECSIM_VERSION}"
        # Debug the Travis install process.
        - DEBUG=False
    matrix:
        - PYTHON_VERSION=3.5 NUMPY_VERSION=1.15.4 SETUP_CMD='egg_info'
        - PYTHON_VERSION=3.5 NUMPY_VERSION=1.15.4 SETUP_CMD='bdist_egg'
        - PYTHON_VERSION=3.6 SETUP_CMD='egg_info'
        - PYTHON_VERSION=3.6 SETUP_CMD='bdist_egg'

matrix:
    # Don't wait for allowed failures.
    fast_finish: true

    # OS X support is still experimental, so don't penalize failuures.
    allow_failures:
        - os: osx
        - os: linux
          env: PYTHON_VERSION=3.6 SETUP_CMD='test'
               ASTROPY_VERSION=stable
               CONDA_DEPENDENCIES=$CONDA_ALL_DEPENDENCIES
               PIP_DEPENDENCIES=$PIP_ALL_DEPENDENCIES
               DESIHUB_PIP_DEPENDENCIES=$DESIHUB_PIP_ALL_DEPENDENCIES

    include:

        # Check for sphinx doc build warnings.
        # Note: this test is not a perfectly realistic test of ReadTheDocs
        # builds, which operate in a much more bare-bones environment
        - os: linux
          env: PYTHON_VERSION=3.6 SETUP_CMD='build_sphinx --warning-is-error'

        # Try multiple python versions with the latest numpy
        - os: linux
          env: PYTHON_VERSION=3.5 SETUP_CMD='test'
               NUMPY_VERSION=1.15.4
               CONDA_DEPENDENCIES=$CONDA_ALL_DEPENDENCIES
               PIP_DEPENDENCIES=$PIP_ALL_DEPENDENCIES
               DESIHUB_PIP_DEPENDENCIES=$DESIHUB_PIP_ALL_DEPENDENCIES

        - os: linux
          env: PYTHON_VERSION=3.6 SETUP_CMD='test --coverage'
               CONDA_DEPENDENCIES=$CONDA_ALL_DEPENDENCIES
               PIP_DEPENDENCIES=$PIP_ALL_DEPENDENCIES
               DESIHUB_PIP_DEPENDENCIES=$DESIHUB_PIP_ALL_DEPENDENCIES

        - os: linux
          env: PYTHON_VERSION=3.6 SETUP_CMD='test'
               ASTROPY_VERSION=stable
               CONDA_DEPENDENCIES=$CONDA_ALL_DEPENDENCIES
               PIP_DEPENDENCIES=$PIP_ALL_DEPENDENCIES
               DESIHUB_PIP_DEPENDENCIES=$DESIHUB_PIP_ALL_DEPENDENCIES

        # - os: osx
        #   env: PYTHON_VERSION=2.7 SETUP_CMD='test'
        # - python: 3.3
        #   env: SETUP_CMD='test --open-files'
        # - python: 3.4
        #   env: SETUP_CMD='test --open-files'

        # Now try do scipy on 2.7 and an appropriate 3.x build (with latest numpy)
        # Try older numpy versions
        # - python: 2.7
        #   env: NUMPY_VERSION=1.8 SETUP_CMD='test'
        # - python: 2.7
        #   env: NUMPY_VERSION=1.7 SETUP_CMD='test'
        # - python: 2.7
        #   env: NUMPY_VERSION=1.6 SETUP_CMD='test'

        # Do a PEP8 test
        # - python: 2.7
        #   env: MAIN_CMD='pep8 astropy --count' SETUP_CMD=''

install:
    - git clone git://github.com/astropy/ci-helpers.git
    - source ci-helpers/travis/setup_conda.sh
    # egg_info causes the astropy/ci-helpers script to exit before the pip
    # packages are installed, thus desiutil is not installed in that script.
    # - if [[ $SETUP_CMD == test* ]]; then pip install git+https://github.com/dkirkby/speclite.git@${SPECLITE_VERSION}#egg=speclite; fi
    - for p in $DESIHUB_PIP_DEPENDENCIES; do r=$(echo $p | cut -d= -f1); v=$(echo $p | cut -d= -f2); pip install git+https://github.com/desihub/${r}.git@${v}#egg=${r}; done
    - "if [[ $SETUP_CMD == test* ]]; then pip install --no-binary :all: healpy; fi"
    - if [[ $SETUP_CMD == test* ]]; then pip install git+https://github.com/imcgreer/simqso.git@${SIMQSO_VERSION}#egg=simqso; fi
    # Install desimodel and desisim test data
    - if [[ $SETUP_CMD == test* ]]; then source etc/get_testdata.sh; fi
    - df -h

script:
    - $MAIN_CMD $SETUP_CMD

after_success:
    - if [[ $SETUP_CMD == 'test --coverage' ]]; then coveralls; fi<|MERGE_RESOLUTION|>--- conflicted
+++ resolved
@@ -56,11 +56,7 @@
         - DESISIM_TESTDATA_VERSION=master
         - SPECSIM_VERSION=v0.12
         # - DESISPEC_VERSION=0.26.0
-<<<<<<< HEAD
-        - DESISPEC_VERSION=0.30.0
-=======
         - DESISPEC_VERSION=master
->>>>>>> 0b68d477
         - DESITARGET_VERSION=master
         - SIMQSO_VERSION=v1.2.3
         - DESI_LOGLEVEL=DEBUG
